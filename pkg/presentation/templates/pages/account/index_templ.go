--- conflicted
+++ resolved
@@ -168,7 +168,7 @@
 					}()
 				}
 				ctx = templ.InitializeContext(ctx)
-				templ_7745c5c3_Err = templ.WriteWatchModeString(templ_7745c5c3_Buffer, 8)
+				templ_7745c5c3_Err = templ.WriteWatchModeString(templ_7745c5c3_Buffer, 9)
 				if templ_7745c5c3_Err != nil {
 					return templ_7745c5c3_Err
 				}
@@ -182,7 +182,7 @@
 			if templ_7745c5c3_Err != nil {
 				return templ_7745c5c3_Err
 			}
-			templ_7745c5c3_Err = templ.WriteWatchModeString(templ_7745c5c3_Buffer, 9)
+			templ_7745c5c3_Err = templ.WriteWatchModeString(templ_7745c5c3_Buffer, 10)
 			if templ_7745c5c3_Err != nil {
 				return templ_7745c5c3_Err
 			}
@@ -202,11 +202,7 @@
 		if templ_7745c5c3_Err != nil {
 			return templ_7745c5c3_Err
 		}
-<<<<<<< HEAD
-		templ_7745c5c3_Err = templ.WriteWatchModeString(templ_7745c5c3_Buffer, 10)
-=======
-		templ_7745c5c3_Err = templ.WriteWatchModeString(templ_7745c5c3_Buffer, 9)
->>>>>>> d681159d
+		templ_7745c5c3_Err = templ.WriteWatchModeString(templ_7745c5c3_Buffer, 11)
 		if templ_7745c5c3_Err != nil {
 			return templ_7745c5c3_Err
 		}
@@ -225,11 +221,7 @@
 			var templ_7745c5c3_Var8 string
 			templ_7745c5c3_Var8, templ_7745c5c3_Err = templ.JoinStringErrs(props.T("Account.Save"))
 			if templ_7745c5c3_Err != nil {
-<<<<<<< HEAD
-				return templ.Error{Err: templ_7745c5c3_Err, FileName: `pkg/presentation/templates/pages/account/index.templ`, Line: 75, Col: 29}
-=======
-				return templ.Error{Err: templ_7745c5c3_Err, FileName: `pkg/presentation/templates/pages/account/index.templ`, Line: 72, Col: 29}
->>>>>>> d681159d
+				return templ.Error{Err: templ_7745c5c3_Err, FileName: `pkg/presentation/templates/pages/account/index.templ`, Line: 80, Col: 29}
 			}
 			_, templ_7745c5c3_Err = templ_7745c5c3_Buffer.WriteString(templ.EscapeString(templ_7745c5c3_Var8))
 			if templ_7745c5c3_Err != nil {
@@ -245,11 +237,7 @@
 		if templ_7745c5c3_Err != nil {
 			return templ_7745c5c3_Err
 		}
-<<<<<<< HEAD
-		templ_7745c5c3_Err = templ.WriteWatchModeString(templ_7745c5c3_Buffer, 11)
-=======
-		templ_7745c5c3_Err = templ.WriteWatchModeString(templ_7745c5c3_Buffer, 10)
->>>>>>> d681159d
+		templ_7745c5c3_Err = templ.WriteWatchModeString(templ_7745c5c3_Buffer, 12)
 		if templ_7745c5c3_Err != nil {
 			return templ_7745c5c3_Err
 		}
