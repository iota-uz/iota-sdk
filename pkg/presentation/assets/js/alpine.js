import "./alpine.lib.min.js";
import "./alpine-focus.min.js";
import "./alpine-anchor.min.js";

let relativeFormat = () => ({
  format(dateStr = new Date().toISOString(), locale = "ru") {
    let date = new Date(dateStr);
    let timeMs = date.getTime();
    let delta = Math.round((timeMs - Date.now()) / 1000);
    let cutoffs = [
      60,
      3600,
      86400,
      86400 * 7,
      86400 * 30,
      86400 * 365,
      Infinity,
    ];
    let units = ["second", "minute", "hour", "day", "week", "month", "year"];
    let unitIdx = cutoffs.findIndex((cutoff) => cutoff > Math.abs(delta));
    let divisor = unitIdx ? cutoffs[unitIdx - 1] : 1;
    let rtf = new Intl.RelativeTimeFormat(locale, {numeric: "auto"});
    return rtf.format(Math.floor(delta / divisor), units[unitIdx]);
  },
});

<<<<<<< HEAD
<<<<<<< Updated upstream
=======
let dateFns = () => ({
  startOfDay(days = 0) {
    let date = new Date();
    date.setDate(date.getDate() - days);
    date.setHours(0, 0, 0, 0);
    return date.toISOString();
  },
  endOfDay(days = 0) {
    let date = new Date();
    date.setDate(date.getDate() - days);
    date.setHours(24, 0, 0, 0);
    return date.toISOString();
  },
  startOfWeek(factor = 1) {
    let date = new Date();
    let firstDay = date.getDate() - (date.getDay() * factor);
    date.setDate(firstDay)
    date.setHours(0, 0, 0, 0);
    return new Date(date).toISOString();
  },
  endOfWeek(factor = 1) {
    let date = new Date();
    let firstDay = date.getDate() - (date.getDay() * factor)
    let lastDay = firstDay + 6
    date.setDate(lastDay);
    date.setHours(0, 0, 0, 0);
    return new Date(date.setDate(lastDay)).toISOString();
  },
  startOfMonth(months = 0) {
    let date = new Date();
    let newDate = new Date(date.getFullYear(), date.getMonth() - months, 1);
    newDate.setHours(0, 0, 0, 0);
    return newDate.toISOString();
  },
  endOfMonth(months = 0) {
    let date = new Date();
    let newDate = new Date(date.getFullYear(), date.getMonth() + months + 1, 0);
    newDate.setHours(24, 0, 0, 0);
    return newDate.toISOString();
  }
});

>>>>>>> Stashed changes
=======
let dateFns = () => ({
  dateBefore(days) {
    let date = new Date();
    date.setDate(date.getDate() - days);
    return date.toISOString().split("T")[0];
  },
  startOfWeek(factor = 1) {
    let date = new Date();
    let firstDay = date.getDate() - date.getDay() + 1;
    return new Date(date.setDate(firstDay)).toISOString().split("T")[0];
  },
  endOfWeek(factor = 1) {
    let date = new Date();
    let firstDay = date.getDate() - date.getDay() + 1;
    let lastDay = firstDay + 6
    return new Date(date.setDate(lastDay)).toISOString().split("T")[0];
  }
});

>>>>>>> ae808234
let passwordVisibility = () => ({
  toggle(e) {
    let inputId = e.target.value;
    let input = document.getElementById(inputId);
    if (input) {
      if (e.target.checked) input.setAttribute("type", "text");
      else input.setAttribute("type", "password");
    }
  },
});

let dialogEvents = {
  closing: new Event("closing"),
  closed: new Event("closed"),
  opening: new Event("opening"),
  opened: new Event("opened"),
  removed: new Event("removed"),
};

async function animationsComplete(el) {
  return await Promise.allSettled(
    el.getAnimations().map((animation) => animation.finished)
  );
}

let dialog = () => ({
  open: false,
  toggle() {
    this.open = !this.open;
  },
  attrsObserver: new MutationObserver((mutations) => {
    mutations.forEach(async (mutation) => {
      if (mutation.attributeName === "open") {
        let dialog = mutation.target;
        let isOpen = dialog.hasAttribute("open");
        if (!isOpen) return;

        dialog.removeAttribute("inert");

        let focusTarget = dialog.querySelector("[autofocus]");
        let dialogBtn = dialog.querySelector("button");
        if (focusTarget) focusTarget.focus();
        else if (dialogBtn) dialogBtn.focus();

        dialog.dispatchEvent(dialogEvents.opening);
        await animationsComplete(dialog);
        dialog.dispatchEvent(dialogEvents.opened);
      }
    });
  }),
  deleteObserver: new MutationObserver((mutations) => {
    mutations.forEach((mutation) => {
      mutation.removedNodes.forEach((removed) => {
        if (removed.nodeName === "DIALOG") {
          removed.removeEventListener("click", this.lightDismiss);
          removed.removeEventListener("close", this.close);
          removed.dispatchEvent(dialogEvents.removed);
        }
      });
    });
  }),
  lightDismiss({target: dialog}) {
    if (dialog.nodeName === "DIALOG") {
      dialog.close("dismiss");
    }
  },
  async close({target: dialog}) {
    dialog.setAttribute("inert", "");
    dialog.dispatchEvent(dialogEvents.closing);
    await animationsComplete(dialog);
    dialog.dispatchEvent(dialogEvents.closed);
    this.open = false;
  },
  dialog: {
    ["x-effect"]() {
      if (this.open) this.$el.showModal();
    },
    async ["x-init"]() {
      this.attrsObserver.observe(this.$el, {
        attributes: true,
      });
      this.deleteObserver.observe(document.body, {
        attributes: false,
        subtree: false,
        childList: true,
      });
      await animationsComplete(this.$el);
    },
    ["@click"](e) {
      this.lightDismiss(e);
    },
    ["@close"](e) {
      this.close(e);
    },
  },
});

let combobox = (searchable = false) => ({
  open: false,
  openedWithKeyboard: false,
  options: [],
  selectedIndex: null,
  activeIndex: null,
  selectedIndices: new Set(),
  multiple: false,
  value: "",
  observer: null,
  searchable,
  setIndex(index) {
    if (index == null || index > this.options.length - 1 || !(this.open || this.openedWithKeyboard)) return;
    let indexInt = Number(index);
    if (this.multiple) {
      this.options[index].toggleAttribute("selected");
      if (this.selectedIndices.has(indexInt)) {
        this.selectedIndices.delete(indexInt);
      } else {
        this.selectedIndices.add(indexInt);
      }
    } else {
      for (let i = 0, len = this.options.length; i < len; i++) {
        if (i === indexInt) this.options[i].toggleAttribute("selected");
        else this.options[i].removeAttribute("selected");
      }
      if (
        this.selectedIndices.size > 0 &&
        !this.selectedIndices.has(indexInt)
      ) {
        this.selectedIndices.clear();
      }
      if (this.selectedIndices.has(indexInt)) {
        this.selectedIndices.delete(indexInt);
      } else this.selectedIndices.add(indexInt);
    }
    this.generateValue();
    this.open = false;
    this.openedWithKeyboard = false;
    if (this.selectedIndices.size === 0) {
      this.$refs.select.value = "";
    }
    this.$refs.select.dispatchEvent(new Event("change"));
    this.activeIndex = indexInt;
  },
  toggle() {
    this.open = !this.open;
  },
  generateValue() {
    let values = [];
    for (let i of this.selectedIndices.values()) {
      values.push(this.options[i].textContent);
    }
    this.value = values.join(", ");
  },
  setActiveIndex(value) {
    for (let i = 0, len = this.options.length; i < len; i++) {
      let option = this.options[i];
      if (option.textContent.toLowerCase().startsWith(value.toLowerCase())) {
        this.activeIndex = i;
      }
    }
  },
  onInput() {
    if (!this.open) this.open = true;
  },
  highlightMatchingOption(pressedKey) {
    this.setActiveIndex(pressedKey);
    let allOptions = this.$refs.list.querySelectorAll(".combobox-option");
    if (this.activeIndex !== null) {
      allOptions[this.activeIndex]?.focus();
    }
  },
  select: {
    ["x-init"]() {
      this.options = this.$el.querySelectorAll("option");
      this.multiple = this.$el.multiple;
      for (let i = 0, len = this.options.length; i < len; i++) {
        let option = this.options[i];
        if (option.selected) {
          this.activeIndex = i;
          if (this.selectedIndices > 0 && !this.multiple) continue;
          this.selectedIndices.add(i);
        }
      }
      this.generateValue();
      this.observer = new MutationObserver(() => {
        this.options = this.$el.querySelectorAll("option");
        this.selectedIndices.clear();
        this.setActiveIndex(this.$refs.input.value);
      });
      this.observer.observe(this.$el, {
        childList: true
      });
    },
  },
});

let checkboxes = () => ({
  children: [],
  onParentChange(e) {
    this.children.forEach(c => c.checked = e.target.checked);
  },
  onChange() {
    let allChecked = this.children.every((c) => c.checked);
    let someChecked = this.children.some((c) => c.checked);
    this.$refs.parent.checked = allChecked;
    this.$refs.parent.indeterminate = !allChecked && allChecked !== someChecked;
  },
  init() {
    this.children = Array.from(this.$el.querySelectorAll("input[type='checkbox']:not(.parent)"));
    this.onChange();
  },
  destroy() {
    this.children = [];
  }
});

let spotlight = () => ({
  isOpen: false,
  highlightedIndex: 0,

  handleShortcut(event) {
    if ((event.ctrlKey || event.metaKey) && event.key === 'k') {
      event.preventDefault();
      this.open();
    }
  },

  open() {
    this.isOpen = true;
    this.$nextTick(() => {
      const input = this.$refs.input;
      if (input) {
        setTimeout(() => input.focus(), 50);
      }
    });
  },

  close() {
    this.isOpen = false;
    this.highlightedIndex = 0;
  },

  highlightNext() {
    const itemsCount = document.getElementById(this.$id('spotlight')).childElementCount
    this.highlightedIndex = (this.highlightedIndex + 1) % itemsCount;
  },

  highlightPrevious() {
    const itemsCount = document.getElementById(this.$id('spotlight')).childElementCount
    this.highlightedIndex = (this.highlightedIndex - 1 + itemsCount) % itemsCount;
  },

  goToLink() {
    const item = document.getElementById(this.$id('spotlight')).children[this.highlightedIndex];
    if (item) {
      item.children[0].click();
    }
  }
});

document.addEventListener("alpine:init", () => {
  Alpine.data("relativeformat", relativeFormat);
  Alpine.data("passwordVisibility", passwordVisibility);
  Alpine.data("dialog", dialog);
  Alpine.data("combobox", combobox);
  Alpine.data("checkboxes", checkboxes);
  Alpine.data("spotlight", spotlight);
  Alpine.data("dateFns", dateFns);
});<|MERGE_RESOLUTION|>--- conflicted
+++ resolved
@@ -24,9 +24,6 @@
   },
 });
 
-<<<<<<< HEAD
-<<<<<<< Updated upstream
-=======
 let dateFns = () => ({
   startOfDay(days = 0) {
     let date = new Date();
@@ -69,28 +66,6 @@
   }
 });
 
->>>>>>> Stashed changes
-=======
-let dateFns = () => ({
-  dateBefore(days) {
-    let date = new Date();
-    date.setDate(date.getDate() - days);
-    return date.toISOString().split("T")[0];
-  },
-  startOfWeek(factor = 1) {
-    let date = new Date();
-    let firstDay = date.getDate() - date.getDay() + 1;
-    return new Date(date.setDate(firstDay)).toISOString().split("T")[0];
-  },
-  endOfWeek(factor = 1) {
-    let date = new Date();
-    let firstDay = date.getDate() - date.getDay() + 1;
-    let lastDay = firstDay + 6
-    return new Date(date.setDate(lastDay)).toISOString().split("T")[0];
-  }
-});
-
->>>>>>> ae808234
 let passwordVisibility = () => ({
   toggle(e) {
     let inputId = e.target.value;
