package diff

import (
	"fmt"
	"os"
	"path/filepath"
	"regexp"
	"sort"
	"strings"
	"time"

	"github.com/iota-uz/iota-sdk/pkg/schema/dialect"
	"github.com/iota-uz/iota-sdk/pkg/schema/types"
	"github.com/sirupsen/logrus"
)

// Generator handles creation of migration files from detected changes
type Generator struct {
	dialect           dialect.Dialect
	outputDir         string
	options           GeneratorOptions
	logger            *logrus.Logger
	tableDependencies map[string][]string // tracks table -> dependencies
	processedTables   map[string]bool     // tracks which tables have been processed
	processedChanges  map[string]struct{} // tracks all processed objects by name
}

type GeneratorOptions struct {
	Dialect        string
	OutputDir      string
	FileNameFormat string
	IncludeDown    bool
	Logger         *logrus.Logger
	LogLevel       logrus.Level
}

// Generate creates migration files from a change set
func (g *Generator) Generate(changes *ChangeSet) error {
	if changes == nil || len(changes.Changes) == 0 {
		return nil
	}

<<<<<<< HEAD
	// Detect potential column renames
	var renamedColumns map[string]string
	defer func() {
		if r := recover(); r != nil {
			g.logger.Errorf("Recovered from panic in detectColumnRenames: %v", r)
			renamedColumns = make(map[string]string)
		}
	}()

	renamedColumns = g.detectColumnRenames(changes)
	g.logger.Debugf("Detected %d potential column renames", len(renamedColumns))

	// Check existing migrations for tables and columns that have already been dropped
	existingDropped, err := g.CheckExistingMigrations()
	if err != nil {
		g.logger.Warnf("Failed to check existing migrations: %v", err)
		// Continue with empty map if we can't check existing migrations
		existingDropped = make(map[string]bool)
	}

	// Filter out duplicate changes for tables that have already been dropped
	filteredChanges := make([]*Change, 0, len(changes.Changes))
	droppedTables := make(map[string]bool)
	droppedColumns := make(map[string]bool) // Format: "tableName.columnName"

	// First pass: identify all tables and columns being dropped in this changeset
	for _, change := range changes.Changes {
		if change.Type == DropTable {
			droppedTables[change.ObjectName] = true
		} else if change.Type == DropColumn {
			key := fmt.Sprintf("%s.%s", change.ParentName, change.ObjectName)
			droppedColumns[key] = true
		}
	}

	// Second pass: filter changes
	for _, change := range changes.Changes {
		// If this change is part of a rename operation, always include it
		if change.Metadata != nil && change.Metadata["is_rename_part"] == true {
			g.logger.Debugf("Including change for %s as part of a column rename operation", change.ObjectName)
			filteredChanges = append(filteredChanges, change)
			continue
		}

		// Skip duplicate DROP TABLE operations
		if change.Type == DropTable {
			// Skip if the table has already been dropped in a previous migration
			if existingDropped[change.ObjectName] {
				g.logger.Infof("Skipping DROP TABLE for %s as it was already dropped in a previous migration", change.ObjectName)
				continue
			}

			// Skip if we've already included this table in the current changeset
			if droppedTables[change.ObjectName] && change != changes.Changes[0] {
				g.logger.Debugf("Skipping duplicate DROP TABLE for %s in current changeset", change.ObjectName)
				continue
			}

			// If we get here, this is a valid DROP TABLE operation
			g.logger.Infof("Including DROP TABLE for %s", change.ObjectName)
		}

		// Skip DROP COLUMN operations for tables that have been or will be dropped
		if change.Type == DropColumn {
			// Skip if the parent table has already been dropped in a previous migration
			if existingDropped[change.ParentName] {
				g.logger.Debugf("Skipping DROP COLUMN %s for table %s as the table was already dropped in a previous migration",
					change.ObjectName, change.ParentName)
				continue
			}

			// Skip if the parent table is being dropped in this changeset
			if droppedTables[change.ParentName] {
				g.logger.Debugf("Skipping DROP COLUMN %s for table %s as the table is being dropped in this changeset",
					change.ObjectName, change.ParentName)
				continue
			}

			// Skip if this column has already been dropped in a previous migration
			columnKey := fmt.Sprintf("%s.%s", change.ParentName, change.ObjectName)
			if existingDropped[columnKey] {
				g.logger.Debugf("Skipping DROP COLUMN %s for table %s as it was already dropped in a previous migration",
					change.ObjectName, change.ParentName)
				continue
			}

			// Skip if we've already included this column drop in the current changeset
			if droppedColumns[columnKey] && change != changes.Changes[0] {
				g.logger.Debugf("Skipping duplicate DROP COLUMN %s for table %s in current changeset",
					change.ObjectName, change.ParentName)
				continue
			}
		}

		// Skip ADD COLUMN operations for tables that have been dropped in previous migrations
		// or for columns that have already been dropped
		if change.Type == AddColumn {
			// Skip if the parent table has already been dropped in a previous migration
			if existingDropped[change.ParentName] {
				g.logger.Debugf("Skipping ADD COLUMN %s for table %s as the table was already dropped in a previous migration",
					change.ObjectName, change.ParentName)
				continue
			}

			// Skip if this specific column has already been dropped in a previous migration
			columnKey := fmt.Sprintf("%s.%s", change.ParentName, change.ObjectName)
			if existingDropped[columnKey] {
				g.logger.Debugf("Skipping ADD COLUMN %s for table %s as this column was already dropped in a previous migration",
					change.ObjectName, change.ParentName)
				continue
			}
		}

		filteredChanges = append(filteredChanges, change)
	}

	// If all changes were filtered out, return early
	if len(filteredChanges) == 0 {
		g.logger.Info("No new changes to apply")
		return nil
	}

	// Update the changes in the changeset
	changes.Changes = filteredChanges

	// Ensure output directory exists
	if err := os.MkdirAll(g.outputDir, 0755); err != nil {
		return fmt.Errorf("failed to create output directory: %w", err)
=======
	// Initialize tracking maps
	g.tableDependencies = make(map[string][]string)
	g.processedTables = make(map[string]bool)
	g.processedChanges = make(map[string]struct{})

	// First pass: build dependency graph and deduplicate tables
	deduplicatedChanges := make([]*Change, 0)

	// Process CREATE TABLE statements first
	for _, change := range changes.Changes {
		if change.Type == CreateTable {
			tableName := strings.ToLower(change.ObjectName)
			// Skip if we've already processed this table
			if _, exists := g.processedChanges[tableName]; exists {
				continue
			}
			g.processedChanges[tableName] = struct{}{}

			// Track dependencies
			for _, child := range change.Object.Children {
				if child.Type == types.NodeColumn {
					if refTable, ok := child.Metadata["referenced_table"].(string); ok && refTable != "" {
						refTable = strings.ToLower(refTable)
						g.tableDependencies[tableName] = append(g.tableDependencies[tableName], refTable)
					}
				}
			}
			deduplicatedChanges = append(deduplicatedChanges, change)
		}
	}

	// Process non-CREATE TABLE statements
	for _, change := range changes.Changes {
		if change.Type != CreateTable {
			objectKey := strings.ToLower(fmt.Sprintf("%s:%s", change.Type, change.ObjectName))
			if _, exists := g.processedChanges[objectKey]; exists {
				continue
			}
			g.processedChanges[objectKey] = struct{}{}
			deduplicatedChanges = append(deduplicatedChanges, change)
		}
>>>>>>> 8f28ac16
	}

	// Sort changes based on dependencies
	sortedChanges := g.sortChangesByDependencies(deduplicatedChanges)
	changes.Changes = sortedChanges

	// Create timestamp-based filename
	timestamp := time.Now().Unix()
	fileName := fmt.Sprintf("changes-%d.sql", timestamp)
	if g.options.FileNameFormat != "" {
		fileName = fmt.Sprintf(g.options.FileNameFormat, timestamp)
	}

	filePath := filepath.Join(g.outputDir, fileName)
<<<<<<< HEAD
	g.logger.Info("Generating migration file: ", filePath)
=======
	g.logger.Infof("Generating migration file: %s", filePath)
>>>>>>> 8f28ac16

	var statements []string
	for _, change := range changes.Changes {
		stmt, err := g.generateChangeStatement(change)
		if err != nil {
			g.logger.Warnf("Error generating statement: %v", err)
			continue
		}
		if stmt != "" {
			g.logger.Debugf("Generated SQL: %s", stmt)
			statements = append(statements, stmt)
		}
	}

	if len(statements) == 0 {
		g.logger.Info("No statements generated")
		return nil
	}

	// Join statements with proper spacing and add migration marker
	var content strings.Builder
	content.WriteString("-- +migrate Up\n\n")
	for i, stmt := range statements {
		stmt = strings.TrimRight(stmt, ";") + ";"
		content.WriteString(stmt)
		if i < len(statements)-1 {
			content.WriteString("\n\n")
		}
	}

	// Write the migration file
	if err := os.WriteFile(filePath, []byte(content.String()), 0644); err != nil {
		return fmt.Errorf("failed to write migration file %q: %w", filePath, err)
	}

	// Generate down migration if enabled
	if g.options.IncludeDown {
		downFileName := strings.Replace(fileName, ".sql", ".down.sql", 1)
		downFilePath := filepath.Join(g.outputDir, downFileName)

		downStatements := g.generateDownStatements(changes)
		if len(downStatements) > 0 {
			var downContent strings.Builder
			downContent.WriteString("-- +migrate Down\n\n")
			for i, stmt := range downStatements {
				stmt = strings.TrimRight(stmt, ";") + ";"
				downContent.WriteString(stmt)
				if i < len(downStatements)-1 {
					downContent.WriteString("\n\n")
				}
			}

			if err := os.WriteFile(downFilePath, []byte(downContent.String()), 0644); err != nil {
				return fmt.Errorf("failed to write down migration file: %w", err)
			}
		}
	}

	return nil
}

func (g *Generator) generateChangeStatement(change *Change) (string, error) {
	g.logger.Debugf("Generating statement for change type: %v", change.Type)

	switch change.Type {
	case CreateTable:
		g.logger.Debugf("Generating CREATE TABLE statement for %s", change.ObjectName)
		if originalSQL, ok := change.Object.Metadata["original_sql"].(string); ok && originalSQL != "" {
			g.logger.Debugf("Using original SQL for table %s: %s", change.ObjectName, originalSQL)
			return originalSQL, nil
		}
		var columns []string
		var constraints []string

		for _, child := range change.Object.Children {
			switch child.Type {
			case types.NodeColumn:
				if colDef := g.generateColumnDefinition(child); colDef != "" {
					columns = append(columns, "\t"+colDef)
				}
			case types.NodeConstraint:
				if def, ok := child.Metadata["definition"].(string); ok {
					// Ensure constraint definition ends with closing parenthesis if needed
					if strings.Count(def, "(") > strings.Count(def, ")") {
						def += ")"
					}
					constraints = append(constraints, "\t"+def)
				}
			}
		}

		var stmt strings.Builder
		stmt.WriteString(fmt.Sprintf("CREATE TABLE IF NOT EXISTS %s (\n", change.ObjectName))

		// Add columns
		if len(columns) > 0 {
			stmt.WriteString(strings.Join(columns, ",\n"))
		}

		// Add constraints
		if len(constraints) > 0 {
			if len(columns) > 0 {
				stmt.WriteString(",\n")
			}
			stmt.WriteString(strings.Join(constraints, ",\n"))
		}

		stmt.WriteString("\n);")
		return stmt.String(), nil

	case DropTable:
		g.logger.Debugf("Generating DROP TABLE statement for %s", change.ObjectName)
		// Check if we have the original definition for down migration
		if g.options.IncludeDown && change.Metadata["original_create_sql"] == nil {
			g.logger.Debugf("No original definition available for table %s, marking as non-reversible", change.ObjectName)
			change.Reversible = false
		}
		return fmt.Sprintf("DROP TABLE IF EXISTS %s;", change.ObjectName), nil

	case DropColumn:
		g.logger.Debugf("Generating DROP COLUMN statement for %s.%s", change.ParentName, change.ObjectName)

		// Check if this is part of a rename operation
		if change.Metadata != nil {
			if renamedTo, ok := change.Metadata["renamed_to"].(string); ok && renamedTo != "" {
				g.logger.Debugf("Column %s.%s is being renamed to %s - generating DROP part of rename",
					change.ParentName, change.ObjectName, renamedTo)

				// For renames, we still need to drop the old column
				// Store original column definition for down migration if available
				if g.options.IncludeDown {
					if originalDef, ok := change.Metadata["original_definition"].(string); !ok || originalDef == "" {
						g.logger.Debugf("No original definition available for column %s, marking as non-reversible", change.ObjectName)
						change.Reversible = false
					}
				}
			}
		} else {
			// Regular drop column operation
			// Store original column definition for down migration if available
			if g.options.IncludeDown {
				if change.Metadata != nil {
					if originalDef, ok := change.Metadata["original_definition"].(string); !ok || originalDef == "" {
						g.logger.Debugf("No original definition available for column %s, marking as non-reversible", change.ObjectName)
						change.Reversible = false
					}
				} else {
					g.logger.Debugf("No metadata available for column %s, marking as non-reversible", change.ObjectName)
					change.Reversible = false
				}
			}
		}

		return fmt.Sprintf("ALTER TABLE %s DROP COLUMN IF EXISTS %s;", change.ParentName, change.ObjectName), nil

	case ModifyColumn:
		g.logger.Debugf("Generating ALTER COLUMN statement for %s.%s", change.ParentName, change.ObjectName)
		if def, ok := change.Object.Metadata["definition"].(string); ok {
			// Extract type and constraints from the definition
			parts := strings.SplitN(def, " ", 2)
			if len(parts) < 2 {
				return "", fmt.Errorf("invalid column definition: %s", def)
			}

			// Build ALTER COLUMN statement
			newType := change.Object.Metadata["fullType"].(string)
			stmt := fmt.Sprintf("ALTER TABLE %s ALTER COLUMN %s TYPE %s",
				change.ParentName,
				change.ObjectName,
				newType)

			// Add nullability if it's changing
			constraints := change.Object.Metadata["constraints"].(string)
			if strings.Contains(strings.ToUpper(constraints), "NOT NULL") {
				stmt += " SET NOT NULL"
			} else if oldConstraints, ok := change.Metadata["old_constraints"].(string); ok &&
				strings.Contains(strings.ToUpper(oldConstraints), "NOT NULL") {
				stmt += " DROP NOT NULL"
			}

			// Add default value if present
			if strings.Contains(strings.ToUpper(constraints), "DEFAULT") {
				defaultValue := extractDefaultValue(constraints)
				if defaultValue != "" {
					stmt += fmt.Sprintf(" SET DEFAULT %s", defaultValue)
				}
			}

			return stmt, nil
		}
		return "", fmt.Errorf("missing column definition for %s", change.ObjectName)

	case AddColumn:
		g.logger.Debugf("Generating ADD COLUMN statement for %s.%s", change.ParentName, change.ObjectName)
<<<<<<< HEAD
=======
		g.logger.Debugf("Column metadata: %+v", change.Object.Metadata)
>>>>>>> 8f28ac16

		// Check if this is part of a rename operation
		if change.Metadata != nil {
			if renamedFrom, ok := change.Metadata["renamed_from"].(string); ok && renamedFrom != "" {
				g.logger.Debugf("Column %s.%s is renamed from %s - generating ADD part of rename",
					change.ParentName, change.ObjectName, renamedFrom)

				// For renames, we still generate a regular ADD COLUMN statement
				// The DROP COLUMN for the old name will be handled separately
			}
		}

		// Safety check for nil Object
		if change.Object == nil {
			return "", fmt.Errorf("missing object data for column %s", change.ObjectName)
		}

		// Safety check for nil Metadata
		if change.Object.Metadata == nil {
			return "", fmt.Errorf("missing metadata for column %s", change.ObjectName)
		}

		g.logger.Debugf("Column metadata: %+v", change.Object.Metadata)

		if def, ok := change.Object.Metadata["definition"].(string); ok && def != "" {
			stmt := fmt.Sprintf("ALTER TABLE %s ADD COLUMN %s;",
				change.ParentName,
				def)
			g.logger.Debugf("Generated statement: %s", stmt)
			return stmt, nil
		}

		// Fallback with proper semicolon
		rawType, ok := change.Object.Metadata["rawType"].(string)
		if !ok || rawType == "" {
			return "", fmt.Errorf("missing raw type for column %s", change.ObjectName)
		}

		stmt := fmt.Sprintf("ALTER TABLE %s ADD COLUMN %s %s;",
			change.ParentName,
			change.ObjectName,
			rawType)
		g.logger.Debugf("Generated fallback statement: %s", stmt)
		return stmt, nil

	case AddIndex:
		g.logger.Debugf("Generating CREATE INDEX statement for %s", change.ObjectName)
		if originalSQL, ok := change.Object.Metadata["original_sql"].(string); ok && originalSQL != "" {
			g.logger.Debugf("Using original SQL for index %s: %s", change.ObjectName, originalSQL)
			return originalSQL + ";", nil
		}
		// Fallback to constructing the index statement
		isUnique := change.Object.Metadata["is_unique"].(bool)
		tableName := change.Object.Metadata["table"].(string)
		columns := change.Object.Metadata["columns"].(string)

		var stmt strings.Builder
		stmt.WriteString("CREATE ")
		if isUnique {
			stmt.WriteString("UNIQUE ")
		}
		stmt.WriteString(fmt.Sprintf("INDEX %s ON %s (%s);",
			change.ObjectName, tableName, columns))

		result := stmt.String()
		g.logger.Debugf("Generated index statement: %s", result)
		return result, nil

	case ModifyIndex:
		g.logger.Debugf("Generating MODIFY INDEX statement for %s", change.ObjectName)
		// For index modifications, we drop and recreate
		if newDef, ok := change.Metadata["new_definition"].(string); ok {
			dropStmt := fmt.Sprintf("DROP INDEX IF EXISTS %s;", change.ObjectName)
			result := dropStmt + "\n" + newDef + ";"
			g.logger.Debugf("Generated index modification statement: %s", result)
			return result, nil
		}
		return "", fmt.Errorf("missing new index definition for %s", change.ObjectName)

	case DropIndex:
		g.logger.Debugf("Generating DROP INDEX statement for %s", change.ObjectName)
		return fmt.Sprintf("DROP INDEX IF EXISTS %s;", change.ObjectName), nil

	case AddConstraint:
		if def, ok := change.Object.Metadata["definition"].(string); ok {
			return fmt.Sprintf("ALTER TABLE %s ADD CONSTRAINT %s %s;",
				change.ObjectName, change.Object.Name, def), nil
		}

	case DropTable:
		g.logger.Debugf("Generating DROP TABLE statement for %s", change.ObjectName)
		return fmt.Sprintf("DROP TABLE IF EXISTS %s CASCADE;", change.ObjectName), nil
	}

	return "", fmt.Errorf("unsupported change type or missing data: %v", change.Type)
}

func extractDefaultValue(constraints string) string {
	defaultIdx := strings.Index(strings.ToUpper(constraints), "DEFAULT")
	if defaultIdx == -1 {
		return ""
	}

	// Extract everything after DEFAULT
	defaultPart := strings.TrimSpace(constraints[defaultIdx+7:])

	// Handle quoted values
	if strings.HasPrefix(defaultPart, "'") {
		endQuote := strings.Index(defaultPart[1:], "'")
		if endQuote != -1 {
			return defaultPart[:endQuote+2]
		}
	}

	// Handle non-quoted values (stop at first space or comma)
	endIdx := strings.IndexAny(defaultPart, " ,")
	if endIdx == -1 {
		return defaultPart
	}
	return defaultPart[:endIdx]
}

func (g *Generator) generateDownStatements(changes *ChangeSet) []string {
	g.logger.Debugf("Generating down statements for %d changes", len(changes.Changes))
	// Generate reverse operations in reverse order
	statements := make([]string, 0, len(changes.Changes))
	for i := len(changes.Changes) - 1; i >= 0; i-- {
		change := changes.Changes[i]
		if !change.Reversible {
			g.logger.Debugf("Skipping non-reversible change: %v", change.Type)
			continue
		}

		stmt := g.generateDownStatement(change)
		if stmt != "" {
			g.logger.Debugf("Generated down statement: %s", stmt)
			statements = append(statements, stmt)
		}
	}
	return statements
}

func (g *Generator) generateDownStatement(change *Change) string {
	g.logger.Debugf("Generating down statement for change type: %v", change.Type)

	switch change.Type {
	case CreateTable:
<<<<<<< HEAD
		stmt := fmt.Sprintf("DROP TABLE IF EXISTS %s;", change.ObjectName)
=======
		stmt := fmt.Sprintf("DROP TABLE IF EXISTS %s CASCADE;", change.ObjectName)
>>>>>>> 8f28ac16
		g.logger.Debugf("Generated down statement for table: %s", stmt)
		return stmt
	case DropTable:
		// For drop table, the down statement would be to recreate the table
		// This is complex and requires the original table definition
		if change.Metadata != nil {
			if originalSQL, ok := change.Metadata["original_create_sql"].(string); ok && originalSQL != "" {
				g.logger.Debugf("Using original SQL to recreate table %s", change.ObjectName)
				return originalSQL
			}
		}
		// We should never reach here as we mark non-reversible changes in generateChangeStatement
		g.logger.Debugf("Skipping down statement for DROP TABLE %s as it was marked non-reversible", change.ObjectName)
		return ""
	case DropColumn:
		// For drop column, the down statement would be to add the column back
		if change.Metadata != nil {
			// Check if this is part of a rename operation
			if renamedTo, ok := change.Metadata["renamed_to"].(string); ok && renamedTo != "" {
				g.logger.Debugf("Column %s.%s was renamed to %s, generating special down statement",
					change.ParentName, change.ObjectName, renamedTo)

				// For renames, the down statement should rename the column back
				if originalDef, ok := change.Metadata["original_definition"].(string); ok && originalDef != "" {
					stmt := fmt.Sprintf("ALTER TABLE %s ADD COLUMN %s;", change.ParentName, originalDef)
					g.logger.Debugf("Generated down statement for renamed column: %s", stmt)
					return stmt
				}
			}

			// Regular drop column
			if originalDef, ok := change.Metadata["original_definition"].(string); ok && originalDef != "" {
				stmt := fmt.Sprintf("ALTER TABLE %s ADD COLUMN %s;", change.ParentName, originalDef)
				g.logger.Debugf("Generated down statement for column: %s", stmt)
				return stmt
			}
		}
		// We should never reach here as we mark non-reversible changes in generateChangeStatement
		g.logger.Debugf("Skipping down statement for DROP COLUMN %s as it was marked non-reversible", change.ObjectName)
		return ""
	case AddColumn:
		// Check if this is part of a rename operation
		if change.Metadata != nil && change.Metadata["renamed_from"] != nil {
			renamedFrom, ok := change.Metadata["renamed_from"].(string)
			if ok && renamedFrom != "" {
				g.logger.Debugf("Column %s.%s was renamed from %s, generating special down statement",
					change.ParentName, change.ObjectName, renamedFrom)

				// For renames, the down statement should drop this column and add back the original
				stmt := fmt.Sprintf("ALTER TABLE %s DROP COLUMN IF EXISTS %s;", change.ParentName, change.ObjectName)
				g.logger.Debugf("Generated down statement for renamed column: %s", stmt)
				return stmt
			}
		}

		// Regular add column
		stmt := fmt.Sprintf("ALTER TABLE %s DROP COLUMN IF EXISTS %s;", change.ParentName, change.ObjectName)
		g.logger.Debugf("Generated down statement for column: %s", stmt)
		return stmt
	case AddConstraint:
		stmt := fmt.Sprintf("ALTER TABLE %s DROP CONSTRAINT IF EXISTS %s;", change.ParentName, change.ObjectName)
		g.logger.Debugf("Generated down statement for constraint: %s", stmt)
		return stmt
	case AddIndex, ModifyIndex:
		stmt := fmt.Sprintf("DROP INDEX IF EXISTS %s;", change.ObjectName)
		g.logger.Debugf("Generated down statement for index: %s", stmt)
		return stmt
	}
	return ""
}

// NewGenerator creates a new migration generator
func NewGenerator(opts GeneratorOptions) (*Generator, error) {
	if opts.Logger == nil {
		opts.Logger = logrus.New()
	}

	// Validate output directory
	if opts.OutputDir == "" {
		return nil, fmt.Errorf("output directory path cannot be empty")
	}

	// Clean and validate the path
	outputDir := filepath.Clean(opts.OutputDir)

	// Create output directory if it doesn't exist
	if err := os.MkdirAll(outputDir, 0755); err != nil {
		return nil, fmt.Errorf("failed to create output directory %q: %w", outputDir, err)
	}

	// Initialize logger if not provided
	logger := opts.Logger
	if logger == nil {
		logger = logrus.New()
		logger.SetLevel(opts.LogLevel)
	}

	return &Generator{
		options:   opts,
		outputDir: outputDir,
		logger:    opts.Logger,
	}, nil
}

<<<<<<< HEAD
func loadDefaultTemplates() map[ChangeType]string {
	return map[ChangeType]string{
		AddColumn:     `ALTER TABLE {{ .TableName }} ADD COLUMN {{ .ColumnDef }}`,
		DropColumn:    `ALTER TABLE {{ .TableName }} DROP COLUMN IF EXISTS {{ .ColumnName }}`,
		AddConstraint: `ALTER TABLE {{ .TableName }} ADD CONSTRAINT {{ .ConstraintName }} {{ .ConstraintDef }}`,
		AddIndex:      `CREATE INDEX {{ .IndexName }} ON {{ .TableName }} {{ .IndexDef }}`,
		DropTable:     `DROP TABLE IF EXISTS {{ .TableName }}`,
	}
}

=======
>>>>>>> 8f28ac16
func (g *Generator) generateColumnDefinition(col *types.Node) string {
	if col == nil {
		return ""
	}

	if def, ok := col.Metadata["definition"].(string); ok {
		// Ensure definition ends with closing parenthesis if it has an opening one
		if strings.Count(def, "(") > strings.Count(def, ")") {
			def += ")"
		}
		return def
	}

	var b strings.Builder
	b.WriteString(col.Name)
	b.WriteString(" ")

	if typeVal, ok := col.Metadata["type"].(string); ok {
		if mappedType, exists := g.dialect.GetDataTypeMapping()[strings.ToLower(typeVal)]; exists {
			b.WriteString(mappedType)
		} else {
			b.WriteString(typeVal)
		}

		// Add closing parenthesis if type definition has an opening one
		if strings.Contains(typeVal, "(") && !strings.Contains(typeVal, ")") {
			b.WriteString(")")
		}
	}

	if constraints, ok := col.Metadata["constraints"].(string); ok && constraints != "" {
		b.WriteString(" ")
		// Ensure constraints end with closing parenthesis if needed
		if strings.Count(constraints, "(") > strings.Count(constraints, ")") {
			constraints += ")"
		}
		b.WriteString(constraints)
	}

	return strings.TrimSpace(b.String())
}

<<<<<<< HEAD
// CheckExistingMigrations scans existing migration files for DROP TABLE and DROP COLUMN statements
func (g *Generator) CheckExistingMigrations() (map[string]bool, error) {
	droppedTables := make(map[string]bool)
	droppedColumns := make(map[string]bool) // Format: "tableName.columnName"

	// Read all SQL files in the output directory
	files, err := os.ReadDir(g.outputDir)
	if err != nil {
		if os.IsNotExist(err) {
			return droppedTables, nil
		}
		return nil, fmt.Errorf("failed to read migration directory: %w", err)
	}

	// Sort files by name to process them in chronological order
	// This ensures we correctly track the most recent state
	fileNames := make([]string, 0, len(files))
	for _, file := range files {
		if !file.IsDir() && strings.HasSuffix(file.Name(), ".sql") && !strings.Contains(file.Name(), ".down.sql") {
			fileNames = append(fileNames, file.Name())
		}
	}
	// Sort filenames (typically timestamp-based)
	sort.Strings(fileNames)

	// Regex patterns to match DROP statements
	dropTablePattern := `DROP\s+TABLE\s+IF\s+EXISTS\s+([a-zA-Z0-9_]+)`
	dropColumnPattern := `ALTER\s+TABLE\s+([a-zA-Z0-9_]+)\s+DROP\s+COLUMN\s+IF\s+EXISTS\s+([a-zA-Z0-9_]+)`
	createTablePattern := `CREATE\s+TABLE\s+IF\s+NOT\s+EXISTS\s+([a-zA-Z0-9_]+)`

	for _, fileName := range fileNames {
		filePath := filepath.Join(g.outputDir, fileName)
		content, err := os.ReadFile(filePath)
		if err != nil {
			g.logger.Warnf("Failed to read migration file %s: %v", fileName, err)
			continue
		}

		contentStr := string(content)

		// Look for CREATE TABLE statements - these would "undo" previous DROP TABLE operations
		createMatches := regexp.MustCompile(createTablePattern).FindAllStringSubmatch(contentStr, -1)
		for _, match := range createMatches {
			if len(match) > 1 {
				tableName := match[1]
				// If a table is created after being dropped, it's no longer considered dropped
				if droppedTables[tableName] {
					delete(droppedTables, tableName)
					g.logger.Debugf("Table %s was recreated in %s after being dropped", tableName, fileName)
				}
			}
		}

		// Look for DROP TABLE statements
		tableMatches := regexp.MustCompile(dropTablePattern).FindAllStringSubmatch(contentStr, -1)
		for _, match := range tableMatches {
			if len(match) > 1 {
				tableName := match[1]
				droppedTables[tableName] = true
				g.logger.Debugf("Found existing DROP TABLE for %s in %s", tableName, fileName)

				// When a table is dropped, all its columns are implicitly dropped too
				// Remove any tracked dropped columns for this table
				for key := range droppedColumns {
					if strings.HasPrefix(key, tableName+".") {
						delete(droppedColumns, key)
					}
				}
			}
		}

		// Look for DROP COLUMN statements
		columnMatches := regexp.MustCompile(dropColumnPattern).FindAllStringSubmatch(contentStr, -1)
		for _, match := range columnMatches {
			if len(match) > 2 {
				tableName := match[1]
				columnName := match[2]

				// Only track dropped columns for tables that haven't been dropped
				if !droppedTables[tableName] {
					key := fmt.Sprintf("%s.%s", tableName, columnName)
					droppedColumns[key] = true
					g.logger.Debugf("Found existing DROP COLUMN for %s in %s", key, fileName)
				}
			}
		}
	}

	// Return the combined results
	result := make(map[string]bool)
	for k, v := range droppedTables {
		result[k] = v
	}
	for k, v := range droppedColumns {
		result[k] = v
	}

	return result, nil
}

// detectColumnRenames analyzes the changes to identify potential column renames
// Returns a map of renamed columns where the key is "tableName.newColumnName" and
// the value is the original column name
func (g *Generator) detectColumnRenames(changes *ChangeSet) map[string]string {
	// Map to store potential renames: key = "tableName.newColumnName", value = oldColumnName
	renamedColumns := make(map[string]string)

	// Safety check for nil changes
	if changes == nil || len(changes.Changes) == 0 {
		return renamedColumns
	}

	// Maps to track dropped and added columns by table
	droppedByTable := make(map[string][]*Change)
	addedByTable := make(map[string][]*Change)

	// First, categorize changes by table and type
	for _, change := range changes.Changes {
		if change == nil {
			g.logger.Warn("Skipping nil change in detectColumnRenames")
			continue
		}

		if change.Type == DropColumn && change.ParentName != "" {
			droppedByTable[change.ParentName] = append(droppedByTable[change.ParentName], change)
			g.logger.Debugf("Tracking dropped column %s.%s for potential rename", change.ParentName, change.ObjectName)
		} else if change.Type == AddColumn && change.ParentName != "" {
			addedByTable[change.ParentName] = append(addedByTable[change.ParentName], change)
			g.logger.Debugf("Tracking added column %s.%s for potential rename", change.ParentName, change.ObjectName)
		}
	}

	// For each table with both dropped and added columns, look for potential renames
	for tableName, droppedColumns := range droppedByTable {
		addedColumns, hasAdded := addedByTable[tableName]
		if !hasAdded || len(addedColumns) == 0 {
			continue // No added columns for this table
		}

		g.logger.Debugf("Table %s has both dropped and added columns, checking for renames", tableName)

		// Compare each dropped column with each added column
		for _, dropped := range droppedColumns {
			if dropped == nil || dropped.ObjectName == "" {
				continue
			}

			for _, added := range addedColumns {
				if added == nil || added.ObjectName == "" {
					continue
				}

				// Skip if the added column is already identified as a rename
				key := fmt.Sprintf("%s.%s", tableName, added.ObjectName)
				if _, exists := renamedColumns[key]; exists {
					continue
				}

				// Initialize metadata maps if they don't exist
				if dropped.Metadata == nil {
					dropped.Metadata = make(map[string]interface{})
				}
				if added.Metadata == nil {
					added.Metadata = make(map[string]interface{})
				}

				// Check if the column types are similar
				droppedType := ""
				addedType := ""

				if dropped.Object != nil && dropped.Object.Metadata != nil {
					if t, ok := dropped.Object.Metadata["type"].(string); ok {
						droppedType = strings.ToLower(t)
					}
				}

				if added.Object != nil && added.Object.Metadata != nil {
					if t, ok := added.Object.Metadata["type"].(string); ok {
						addedType = strings.ToLower(t)
					}
				}

				// If types match or are similar, consider it a potential rename
				if droppedType != "" && addedType != "" {
					typesMatch := droppedType == addedType ||
						strings.HasPrefix(droppedType, addedType) ||
						strings.HasPrefix(addedType, droppedType)

					if typesMatch {
						// Store the rename information
						renamedColumns[key] = dropped.ObjectName
						g.logger.Debugf("Detected column rename: %s.%s -> %s.%s",
							tableName, dropped.ObjectName, tableName, added.ObjectName)

						// Mark the changes as part of a rename operation
						dropped.Metadata["renamed_to"] = added.ObjectName
						added.Metadata["renamed_from"] = dropped.ObjectName

						// Ensure both changes are kept in the changeset
						dropped.Metadata["is_rename_part"] = true
						added.Metadata["is_rename_part"] = true

						// Store original column definition for down migration
						if dropped.Object != nil && dropped.Object.Metadata != nil {
							if def, ok := dropped.Object.Metadata["definition"].(string); ok {
								dropped.Metadata["original_definition"] = def
								g.logger.Debugf("Stored original definition for renamed column: %s", def)
							}
						}

						// Once we've found a match, break the inner loop
						break
					}
				}
			}
		}
	}

	return renamedColumns
=======
// Add new method to sort changes based on dependencies
func (g *Generator) sortChangesByDependencies(changes []*Change) []*Change {
	tableCreations := make(map[string]*Change)
	var otherChanges []*Change

	// Create map of table creations, using lowercase names for consistency
	for _, change := range changes {
		if change.Type == CreateTable {
			tableName := strings.ToLower(change.ObjectName)
			// Only include each table once
			if _, exists := tableCreations[tableName]; !exists {
				tableCreations[tableName] = change
			}
		} else {
			otherChanges = append(otherChanges, change)
		}
	}

	// Perform topological sort
	var sorted []*Change
	visited := make(map[string]bool)
	visiting := make(map[string]bool)

	var visit func(string) error
	visit = func(table string) error {
		tableLower := strings.ToLower(table)
		if visiting[tableLower] {
			return fmt.Errorf("circular dependency detected involving table %s", table)
		}
		if visited[tableLower] {
			return nil
		}

		visiting[tableLower] = true
		// Process dependencies first
		for _, dep := range g.tableDependencies[tableLower] {
			depLower := strings.ToLower(dep)
			if change, exists := tableCreations[depLower]; exists {
				if err := visit(depLower); err != nil {
					return err
				}
				// Only add if not already in sorted list
				if !g.isTableInList(change.ObjectName, sorted) {
					sorted = append(sorted, change)
				}
			}
		}
		visiting[tableLower] = false
		visited[tableLower] = true

		// Add the current table if not already in sorted list
		if change, exists := tableCreations[tableLower]; exists {
			if !g.isTableInList(change.ObjectName, sorted) {
				sorted = append(sorted, change)
			}
		}
		return nil
	}

	// Visit all tables
	for tableName := range tableCreations {
		if !visited[tableName] {
			if err := visit(tableName); err != nil {
				g.logger.Warnf("Dependency resolution error: %v", err)
				// Fall back to original order if there's an error
				return changes
			}
		}
	}

	// Append non-table changes at the end
	sorted = append(sorted, otherChanges...)
	return sorted
}

// Helper function to check if a table is already in the sorted list
func (g *Generator) isTableInList(tableName string, list []*Change) bool {
	tableLower := strings.ToLower(tableName)
	for _, change := range list {
		if change.Type == CreateTable && strings.ToLower(change.ObjectName) == tableLower {
			return true
		}
	}
	return false
>>>>>>> 8f28ac16
}<|MERGE_RESOLUTION|>--- conflicted
+++ resolved
@@ -40,7 +40,6 @@
 		return nil
 	}
 
-<<<<<<< HEAD
 	// Detect potential column renames
 	var renamedColumns map[string]string
 	defer func() {
@@ -169,49 +168,6 @@
 	// Ensure output directory exists
 	if err := os.MkdirAll(g.outputDir, 0755); err != nil {
 		return fmt.Errorf("failed to create output directory: %w", err)
-=======
-	// Initialize tracking maps
-	g.tableDependencies = make(map[string][]string)
-	g.processedTables = make(map[string]bool)
-	g.processedChanges = make(map[string]struct{})
-
-	// First pass: build dependency graph and deduplicate tables
-	deduplicatedChanges := make([]*Change, 0)
-
-	// Process CREATE TABLE statements first
-	for _, change := range changes.Changes {
-		if change.Type == CreateTable {
-			tableName := strings.ToLower(change.ObjectName)
-			// Skip if we've already processed this table
-			if _, exists := g.processedChanges[tableName]; exists {
-				continue
-			}
-			g.processedChanges[tableName] = struct{}{}
-
-			// Track dependencies
-			for _, child := range change.Object.Children {
-				if child.Type == types.NodeColumn {
-					if refTable, ok := child.Metadata["referenced_table"].(string); ok && refTable != "" {
-						refTable = strings.ToLower(refTable)
-						g.tableDependencies[tableName] = append(g.tableDependencies[tableName], refTable)
-					}
-				}
-			}
-			deduplicatedChanges = append(deduplicatedChanges, change)
-		}
-	}
-
-	// Process non-CREATE TABLE statements
-	for _, change := range changes.Changes {
-		if change.Type != CreateTable {
-			objectKey := strings.ToLower(fmt.Sprintf("%s:%s", change.Type, change.ObjectName))
-			if _, exists := g.processedChanges[objectKey]; exists {
-				continue
-			}
-			g.processedChanges[objectKey] = struct{}{}
-			deduplicatedChanges = append(deduplicatedChanges, change)
-		}
->>>>>>> 8f28ac16
 	}
 
 	// Sort changes based on dependencies
@@ -226,11 +182,7 @@
 	}
 
 	filePath := filepath.Join(g.outputDir, fileName)
-<<<<<<< HEAD
 	g.logger.Info("Generating migration file: ", filePath)
-=======
-	g.logger.Infof("Generating migration file: %s", filePath)
->>>>>>> 8f28ac16
 
 	var statements []string
 	for _, change := range changes.Changes {
@@ -425,10 +377,6 @@
 
 	case AddColumn:
 		g.logger.Debugf("Generating ADD COLUMN statement for %s.%s", change.ParentName, change.ObjectName)
-<<<<<<< HEAD
-=======
-		g.logger.Debugf("Column metadata: %+v", change.Object.Metadata)
->>>>>>> 8f28ac16
 
 		// Check if this is part of a rename operation
 		if change.Metadata != nil {
@@ -576,11 +524,7 @@
 
 	switch change.Type {
 	case CreateTable:
-<<<<<<< HEAD
 		stmt := fmt.Sprintf("DROP TABLE IF EXISTS %s;", change.ObjectName)
-=======
-		stmt := fmt.Sprintf("DROP TABLE IF EXISTS %s CASCADE;", change.ObjectName)
->>>>>>> 8f28ac16
 		g.logger.Debugf("Generated down statement for table: %s", stmt)
 		return stmt
 	case DropTable:
@@ -685,7 +629,6 @@
 	}, nil
 }
 
-<<<<<<< HEAD
 func loadDefaultTemplates() map[ChangeType]string {
 	return map[ChangeType]string{
 		AddColumn:     `ALTER TABLE {{ .TableName }} ADD COLUMN {{ .ColumnDef }}`,
@@ -696,8 +639,6 @@
 	}
 }
 
-=======
->>>>>>> 8f28ac16
 func (g *Generator) generateColumnDefinition(col *types.Node) string {
 	if col == nil {
 		return ""
@@ -740,7 +681,6 @@
 	return strings.TrimSpace(b.String())
 }
 
-<<<<<<< HEAD
 // CheckExistingMigrations scans existing migration files for DROP TABLE and DROP COLUMN statements
 func (g *Generator) CheckExistingMigrations() (map[string]bool, error) {
 	droppedTables := make(map[string]bool)
@@ -960,90 +900,4 @@
 	}
 
 	return renamedColumns
-=======
-// Add new method to sort changes based on dependencies
-func (g *Generator) sortChangesByDependencies(changes []*Change) []*Change {
-	tableCreations := make(map[string]*Change)
-	var otherChanges []*Change
-
-	// Create map of table creations, using lowercase names for consistency
-	for _, change := range changes {
-		if change.Type == CreateTable {
-			tableName := strings.ToLower(change.ObjectName)
-			// Only include each table once
-			if _, exists := tableCreations[tableName]; !exists {
-				tableCreations[tableName] = change
-			}
-		} else {
-			otherChanges = append(otherChanges, change)
-		}
-	}
-
-	// Perform topological sort
-	var sorted []*Change
-	visited := make(map[string]bool)
-	visiting := make(map[string]bool)
-
-	var visit func(string) error
-	visit = func(table string) error {
-		tableLower := strings.ToLower(table)
-		if visiting[tableLower] {
-			return fmt.Errorf("circular dependency detected involving table %s", table)
-		}
-		if visited[tableLower] {
-			return nil
-		}
-
-		visiting[tableLower] = true
-		// Process dependencies first
-		for _, dep := range g.tableDependencies[tableLower] {
-			depLower := strings.ToLower(dep)
-			if change, exists := tableCreations[depLower]; exists {
-				if err := visit(depLower); err != nil {
-					return err
-				}
-				// Only add if not already in sorted list
-				if !g.isTableInList(change.ObjectName, sorted) {
-					sorted = append(sorted, change)
-				}
-			}
-		}
-		visiting[tableLower] = false
-		visited[tableLower] = true
-
-		// Add the current table if not already in sorted list
-		if change, exists := tableCreations[tableLower]; exists {
-			if !g.isTableInList(change.ObjectName, sorted) {
-				sorted = append(sorted, change)
-			}
-		}
-		return nil
-	}
-
-	// Visit all tables
-	for tableName := range tableCreations {
-		if !visited[tableName] {
-			if err := visit(tableName); err != nil {
-				g.logger.Warnf("Dependency resolution error: %v", err)
-				// Fall back to original order if there's an error
-				return changes
-			}
-		}
-	}
-
-	// Append non-table changes at the end
-	sorted = append(sorted, otherChanges...)
-	return sorted
-}
-
-// Helper function to check if a table is already in the sorted list
-func (g *Generator) isTableInList(tableName string, list []*Change) bool {
-	tableLower := strings.ToLower(tableName)
-	for _, change := range list {
-		if change.Type == CreateTable && strings.ToLower(change.ObjectName) == tableLower {
-			return true
-		}
-	}
-	return false
->>>>>>> 8f28ac16
 }