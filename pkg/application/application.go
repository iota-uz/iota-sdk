package application

import (
	"bytes"
	"context"
	"embed"
	"encoding/json"
	"fmt"
<<<<<<< HEAD
	"github.com/go-gorp/gorp/v3"
	"github.com/jackc/pgx/v5/stdlib"
=======

  "github.com/jackc/pgx/v5/stdlib"

>>>>>>> 72740ad2
	"io/fs"
	"log"
	"path/filepath"
	"reflect"
	"strings"
	"time"

	"github.com/go-gorp/gorp/v3"
	"github.com/jackc/pgx/v5/stdlib"

	"github.com/benbjohnson/hashfs"
	"github.com/gorilla/mux"
	"github.com/iota-uz/iota-sdk/modules/core/domain/entities/permission"
	"github.com/iota-uz/iota-sdk/pkg/event"
	"github.com/iota-uz/iota-sdk/pkg/spotlight"
	"github.com/iota-uz/iota-sdk/pkg/types"
	"github.com/jackc/pgx/v5/pgxpool"
	"github.com/nicksnyder/go-i18n/v2/i18n"
	migrate "github.com/rubenv/sql-migrate"
	"golang.org/x/text/language"
)

func translate(localizer *i18n.Localizer, items []types.NavigationItem) []types.NavigationItem {
	translated := make([]types.NavigationItem, 0, len(items))
	for _, item := range items {
		translated = append(translated, types.NavigationItem{
			Name: localizer.MustLocalize(&i18n.LocalizeConfig{
				MessageID: item.Name,
			}),
			Href:        item.Href,
			Children:    translate(localizer, item.Children),
			Icon:        item.Icon,
			Permissions: item.Permissions,
		})
	}
	return translated
}

func listFiles(fsys fs.FS, dir string) ([]string, error) {
	var fileList []string

	err := fs.WalkDir(fsys, dir, func(path string, d fs.DirEntry, err error) error {
		if err != nil {
			return err
		}
		if !d.IsDir() {
			fileList = append(fileList, path)
		}
		return nil
	})
	if err != nil {
		return nil, fmt.Errorf("error reading directory %q: %w", dir, err)
	}

	return fileList, nil
}

func New(pool *pgxpool.Pool, eventPublisher event.Publisher) Application {
	bundle := i18n.NewBundle(language.Russian)
	bundle.RegisterUnmarshalFunc("json", json.Unmarshal)
	return &application{
		pool:           pool,
		eventPublisher: eventPublisher,
		rbac:           permission.NewRbac(),
		controllers:    make(map[string]Controller),
		services:       make(map[reflect.Type]interface{}),
		spotlight:      spotlight.New(),
		bundle:         bundle,
	}
}

// application with a dynamically extendable service registry
type application struct {
	pool           *pgxpool.Pool
	eventPublisher event.Publisher
	rbac           *permission.Rbac
	services       map[reflect.Type]interface{}
	controllers    map[string]Controller
	middleware     []mux.MiddlewareFunc
	hashFsAssets   []*hashfs.FS
	assets         []*embed.FS
	migrationDirs  []*embed.FS
	graphSchemas   []GraphSchema
	seedFuncs      []SeedFunc
	bundle         *i18n.Bundle
	spotlight      spotlight.Spotlight
	navItems       []types.NavigationItem
}

func (app *application) Spotlight() spotlight.Spotlight {
	return app.spotlight
}

func (app *application) NavItems(localizer *i18n.Localizer) []types.NavigationItem {
	return translate(localizer, app.navItems)
}

func (app *application) RegisterNavItems(items ...types.NavigationItem) {
	app.navItems = append(app.navItems, items...)
}

func (app *application) Seed(ctx context.Context) error {
	for _, seedFunc := range app.seedFuncs {
		if err := seedFunc(ctx, app); err != nil {
			return err
		}
	}
	return nil
}

func (app *application) Permissions() []*permission.Permission {
	return app.rbac.Permissions()
}

func (app *application) Middleware() []mux.MiddlewareFunc {
	return app.middleware
}

func (app *application) RegisterPermissions(permissions ...*permission.Permission) {
	app.rbac.Register(permissions...)
}

func (app *application) DB() *pgxpool.Pool {
	return app.pool
}

func (app *application) EventPublisher() event.Publisher {
	return app.eventPublisher
}

func (app *application) Controllers() []Controller {
	controllers := make([]Controller, 0, len(app.controllers))
	for _, c := range app.controllers {
		controllers = append(controllers, c)
	}
	return controllers
}

func (app *application) Assets() []*embed.FS {
	return app.assets
}

func (app *application) HashFsAssets() []*hashfs.FS {
	return app.hashFsAssets
}

func (app *application) MigrationDirs() []*embed.FS {
	return app.migrationDirs
}

func (app *application) GraphSchemas() []GraphSchema {
	return app.graphSchemas
}

func (app *application) RegisterControllers(controllers ...Controller) {
	for _, c := range controllers {
		app.controllers[c.Key()] = c
	}
}

func (app *application) RegisterMiddleware(middleware ...mux.MiddlewareFunc) {
	app.middleware = append(app.middleware, middleware...)
}

func (app *application) RegisterHashFsAssets(fs ...*hashfs.FS) {
	app.hashFsAssets = append(app.hashFsAssets, fs...)
}

func (app *application) RegisterAssets(fs ...*embed.FS) {
	app.assets = append(app.assets, fs...)
}

func (app *application) RegisterGraphSchema(schema GraphSchema) {
	app.graphSchemas = append(app.graphSchemas, schema)
}

func (app *application) RegisterLocaleFiles(fs ...*embed.FS) {
	for _, localeFs := range fs {
		files, err := listFiles(localeFs, ".")
		if err != nil {
			panic(err)
		}
		for _, file := range files {
			localeFile, err := localeFs.ReadFile(file)
			if err != nil {
				panic(err)
			}
			app.bundle.MustParseMessageFileBytes(localeFile, filepath.Base(file))
		}
	}
}

func (app *application) RegisterMigrationDirs(fs ...*embed.FS) {
	app.migrationDirs = append(app.migrationDirs, fs...)
}

func (app *application) RegisterSeedFuncs(seedFuncs ...SeedFunc) {
	app.seedFuncs = append(app.seedFuncs, seedFuncs...)
}

// RegisterServices registers a new service in the application by its type
func (app *application) RegisterServices(services ...interface{}) {
	for _, service := range services {
		serviceType := reflect.TypeOf(service).Elem()
		app.services[serviceType] = service
	}
}

// Service retrieves a service by its type
func (app *application) Service(service interface{}) interface{} {
	serviceType := reflect.TypeOf(service)
	svc, exists := app.services[serviceType]
	if !exists {
		panic(fmt.Sprintf("service %s not found", serviceType.Name()))
	}
	return svc
}

func (app *application) Bundle() *i18n.Bundle {
	return app.bundle
}

func CollectMigrations(app *application) ([]*migrate.Migration, error) {
	var migrations []*migrate.Migration
	for _, migrationFs := range app.migrationDirs {
		files, err := listFiles(migrationFs, ".")
		if err != nil {
			return nil, err
		}
		for _, file := range files {
			content, err := migrationFs.ReadFile(file)
			if err != nil {
				return nil, err
			}
			migration, err := migrate.ParseMigration(filepath.Join(file), bytes.NewReader(content))
			if err != nil {
				return nil, err
			}
			migrations = append(migrations, migration)
		}
	}
	return migrations, nil
}

func newTxError(migration *migrate.PlannedMigration, err error) *migrate.TxError {
	return &migrate.TxError{
		Migration: migration.Migration,
		Err:       err,
	}
}

func (app *application) applyMigrations(ctx context.Context, dir migrate.MigrationDirection, migrations []*migrate.PlannedMigration, dbMap *gorp.DbMap) (int, error) {
	applied := 0
	for _, migration := range migrations {
		e, err := dbMap.Begin()
		if err != nil {
			return applied, newTxError(migration, err)
		}
		executor := e.WithContext(ctx)

		for _, stmt := range migration.Queries {
			// remove the semicolon from stmt, fix ORA-00922 issue in database oracle
			stmt = strings.TrimSuffix(stmt, "\n")
			stmt = strings.TrimSuffix(stmt, " ")
			stmt = strings.TrimSuffix(stmt, ";")
			if _, err := executor.Exec(stmt); err != nil {
				if trans, ok := executor.(*gorp.Transaction); ok {
					_ = trans.Rollback()
				}

				return applied, newTxError(migration, err)
			}
		}

		switch dir {
		case migrate.Up:
			err = executor.Insert(&migrate.MigrationRecord{
				Id:        migration.Id,
				AppliedAt: time.Now(),
			})
			if err != nil {
				if trans, ok := executor.(*gorp.Transaction); ok {
					_ = trans.Rollback()
				}

				return applied, newTxError(migration, err)
			}
		case migrate.Down:
			_, err := executor.Delete(&migrate.MigrationRecord{
				Id: migration.Id,
			})
			if err != nil {
				if trans, ok := executor.(*gorp.Transaction); ok {
					_ = trans.Rollback()
				}

				return applied, newTxError(migration, err)
			}
		default:
			panic("Not possible")
		}

		if trans, ok := executor.(*gorp.Transaction); ok {
			if err := trans.Commit(); err != nil {
				return applied, newTxError(migration, err)
			}
		}

		applied++
	}

	return applied, nil
}

func (app *application) RunMigrations() error {
	db := stdlib.OpenDB(*app.pool.Config().ConnConfig)
	migrations, err := CollectMigrations(app)
	if err != nil {
		return err
	}
	if len(migrations) == 0 {
		log.Printf("No migrations found")
		return nil
	}
	migrationSource := &migrate.MemoryMigrationSource{
		Migrations: migrations,
	}
	ms := migrate.MigrationSet{}
	plannedMigrations, dbMap, err := ms.PlanMigration(db, "postgres", migrationSource, migrate.Up, 0)
	if err != nil {
		return err
	}

	applied, err := app.applyMigrations(context.Background(), migrate.Up, plannedMigrations, dbMap)
	if err != nil {
		return err
	}
	log.Printf("Applied %d migrations", applied)

	var r string
	db.QueryRow("SELECT COUNT(*) FROM gorp_migrations").Scan(&r)
	return nil
}

func (app *application) RollbackMigrations() error {
	db := stdlib.OpenDB(*app.pool.Config().ConnConfig)
	migrations, err := CollectMigrations(app)
	if err != nil {
		return err
	}
	if len(migrations) == 0 {
		log.Printf("No migrations found")
		return nil
	}
	migrationSource := &migrate.MemoryMigrationSource{
		Migrations: migrations,
	}
	ms := migrate.MigrationSet{}
	var r string
	db.QueryRow("SELECT COUNT(*) FROM gorp_migrations").Scan(&r)
	plannedMigrations, dbMap, err := ms.PlanMigration(db, "postgres", migrationSource, migrate.Down, 0)
	if err != nil {
		return err
	}

	applied, err := app.applyMigrations(context.Background(), migrate.Down, plannedMigrations, dbMap)
	if err != nil {
		return err
	}
	log.Printf("Rolled back %d migrations", applied)
	return nil
}<|MERGE_RESOLUTION|>--- conflicted
+++ resolved
@@ -6,14 +6,9 @@
 	"embed"
 	"encoding/json"
 	"fmt"
-<<<<<<< HEAD
-	"github.com/go-gorp/gorp/v3"
+
+  "github.com/go-gorp/gorp/v3"
 	"github.com/jackc/pgx/v5/stdlib"
-=======
-
-  "github.com/jackc/pgx/v5/stdlib"
-
->>>>>>> 72740ad2
 	"io/fs"
 	"log"
 	"path/filepath"
