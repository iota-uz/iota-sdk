--- conflicted
+++ resolved
@@ -34,22 +34,12 @@
 }
 
 func MockUser(permissions ...*permission.Permission) user.User {
-<<<<<<< HEAD
-	r, err := role.NewWithID(
-		1,
-		"admin",
-		"",
-		permissions,
-		time.Now(),
-		time.Now(),
-		uuid.Nil, // tenant_id will be set correctly in repository
-=======
 	r := role.New("admin",
 		role.WithID(1),
 		role.WithPermissions(permissions),
 		role.WithCreatedAt(time.Now()),
 		role.WithUpdatedAt(time.Now()),
->>>>>>> 8f320a16
+		role.WithTenantID(uuid.Nil), // tenant_id will be set correctly in repository
 	)
 
 	email, err := internet.NewEmail("test@example.com")
