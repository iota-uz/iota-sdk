package middleware

import (
	"context"
	"errors"
	"fmt"
	"log"
	"net/http"

	"github.com/google/uuid"
	"github.com/gorilla/mux"

	"github.com/iota-uz/iota-sdk/modules/core/services"
	"github.com/iota-uz/iota-sdk/pkg/application"
	"github.com/iota-uz/iota-sdk/pkg/composables"
	"github.com/iota-uz/iota-sdk/pkg/configuration"
	"github.com/iota-uz/iota-sdk/pkg/constants"
)

func getToken(r *http.Request) (string, error) {
	conf := configuration.Use()
	token, err := r.Cookie(conf.SidCookieKey)
	if errors.Is(err, http.ErrNoCookie) {
		v := r.Header.Get("Authorization")
		if v == "" {
			return "", errors.New("no token found")
		}
		return v, nil
	}
	if err != nil {
		return "", err
	}
	return token.Value, nil
}

func Authorize() mux.MiddlewareFunc {
	return func(next http.Handler) http.Handler {
		return http.HandlerFunc(
			func(w http.ResponseWriter, r *http.Request) {
				token, err := getToken(r)
				if err != nil {
					next.ServeHTTP(w, r)
					return
				}
				ctx := r.Context()
				app, err := application.UseApp(ctx)
				if err != nil {
					panic(err)
				}
				authService := app.Service(services.AuthService{}).(*services.AuthService)
				sess, err := authService.Authorize(ctx, token)
				if err != nil {
					next.ServeHTTP(w, r)
					return
				}

<<<<<<< HEAD
				// Now that we have the session, let's ensure we have the tenant in the context
				// First check if we already have a tenant
				_, tenantErr := composables.UseTenant(ctx)
				if tenantErr != nil {
					// First try to get tenant from session (already loaded from DB)
					if sess.TenantID != uuid.Nil {
						// Get tenant info directly
						tx, txErr := composables.UseTx(ctx)
						if txErr == nil {
							var name string
							var domain string
							err := tx.QueryRow(ctx, "SELECT name, domain FROM tenants WHERE id = $1 LIMIT 1", sess.TenantID.String()).Scan(&name, &domain)
							if err == nil {
								// Add tenant to context from session
								t := &composables.Tenant{
									ID:     sess.TenantID,
									Name:   name,
									Domain: domain,
								}
								ctx = context.WithValue(ctx, constants.TenantKey, t)
							}
						}
					} else {
						// Fallback: use direct database query to get the tenant ID for the user
						tx, txErr := composables.UseTx(ctx)
						if txErr == nil {
							var tenantIDStr string
							err := tx.QueryRow(ctx, "SELECT tenant_id FROM users WHERE id = $1 LIMIT 1", sess.UserID).Scan(&tenantIDStr)
							if err == nil && tenantIDStr != "" {
								tenantID, uuidErr := uuid.Parse(tenantIDStr)
								if uuidErr == nil {
									// Now query for the tenant info
									var name string
									var domain string
									err := tx.QueryRow(ctx, "SELECT name, domain FROM tenants WHERE id = $1 LIMIT 1", tenantIDStr).Scan(&name, &domain)
									if err == nil {
										// Add tenant to context
										t := &composables.Tenant{
											ID:     tenantID,
											Name:   name,
											Domain: domain,
										}
										ctx = context.WithValue(ctx, constants.TenantKey, t)
									}
								}
							}
						}
					}
=======
				if _, err := composables.UseTenant(ctx); err != nil {
					// Get tenant info directly
					tx, txErr := composables.UseTx(ctx)
					if txErr != nil {
						http.Error(w, "Database transaction not found", http.StatusInternalServerError)
						return
					}
					var name string
					var domain string
					err := tx.QueryRow(
						ctx,
						"SELECT name, domain FROM tenants WHERE id = $1 LIMIT 1",
						sess.TenantID.String(),
					).Scan(&name, &domain)
					if err != nil {
						panic(fmt.Errorf("failed to get tenant info: %w", err))
					}
					t := &composables.Tenant{
						ID:     sess.TenantID,
						Name:   name,
						Domain: domain,
					}
					ctx = composables.WithTenant(ctx, t)
>>>>>>> b9f882b0
				}

				params, ok := composables.UseParams(ctx)
				if !ok {
					panic("params not found. Add RequestParams middleware up the chain")
				}
				params.Authenticated = true
				next.ServeHTTP(w, r.WithContext(context.WithValue(ctx, constants.SessionKey, sess)))
			},
		)
	}
}

func ProvideUser() mux.MiddlewareFunc {
	return func(next http.Handler) http.Handler {
		return http.HandlerFunc(
			func(w http.ResponseWriter, r *http.Request) {
				ctx := r.Context()
				sess, err := composables.UseSession(ctx)
				if err != nil {
					next.ServeHTTP(w, r)
					return
				}
				app, err := application.UseApp(ctx)
				if err != nil {
					panic(err)
				}
				userService := app.Service(services.UserService{}).(*services.UserService)
				u, err := userService.GetByID(ctx, sess.UserID)
				if err != nil {
					next.ServeHTTP(w, r)
					return
				}
				// Set the user in context
				ctx = context.WithValue(ctx, constants.UserKey, u)

				// Check if we already have a tenant in context
				_, tenantErr := composables.UseTenant(ctx)
				if tenantErr != nil {
					// If not, get it from the user's tenant ID
					tenantService := app.Service(services.TenantService{}).(*services.TenantService)
					t, err := tenantService.GetByID(ctx, u.TenantID())
					if err != nil {
						log.Printf("Error retrieving tenant: %v", err)
						// Don't add tenant to context if we couldn't get it
					} else {
						// Add tenant to context
						ctx = context.WithValue(ctx, constants.TenantKey, t)
					}
				}

				next.ServeHTTP(w, r.WithContext(ctx))
			},
		)
	}
}

func RedirectNotAuthenticated() mux.MiddlewareFunc {
	return func(next http.Handler) http.Handler {
		return http.HandlerFunc(
			func(w http.ResponseWriter, r *http.Request) {
				params, ok := composables.UseParams(r.Context())
				if !ok {
					panic("params not found. Add RequestParams middleware up the chain")
				}
				if !params.Authenticated {
					http.Redirect(w, r, fmt.Sprintf("/login?next=%s", r.URL), http.StatusFound)
					return
				}
				next.ServeHTTP(w, r)
			},
		)
	}
}

func RequireAuthorization() mux.MiddlewareFunc {
	return func(next http.Handler) http.Handler {
		return http.HandlerFunc(
			func(w http.ResponseWriter, r *http.Request) {
				params, ok := composables.UseParams(r.Context())
				if !ok {
					panic("params not found. Add RequestParams middleware up the chain")
				}
				if !params.Authenticated {
					http.Error(w, "Unauthorized", http.StatusUnauthorized)
					return
				}
				next.ServeHTTP(w, r)
			},
		)
	}
}<|MERGE_RESOLUTION|>--- conflicted
+++ resolved
@@ -7,7 +7,6 @@
 	"log"
 	"net/http"
 
-	"github.com/google/uuid"
 	"github.com/gorilla/mux"
 
 	"github.com/iota-uz/iota-sdk/modules/core/services"
@@ -54,56 +53,6 @@
 					return
 				}
 
-<<<<<<< HEAD
-				// Now that we have the session, let's ensure we have the tenant in the context
-				// First check if we already have a tenant
-				_, tenantErr := composables.UseTenant(ctx)
-				if tenantErr != nil {
-					// First try to get tenant from session (already loaded from DB)
-					if sess.TenantID != uuid.Nil {
-						// Get tenant info directly
-						tx, txErr := composables.UseTx(ctx)
-						if txErr == nil {
-							var name string
-							var domain string
-							err := tx.QueryRow(ctx, "SELECT name, domain FROM tenants WHERE id = $1 LIMIT 1", sess.TenantID.String()).Scan(&name, &domain)
-							if err == nil {
-								// Add tenant to context from session
-								t := &composables.Tenant{
-									ID:     sess.TenantID,
-									Name:   name,
-									Domain: domain,
-								}
-								ctx = context.WithValue(ctx, constants.TenantKey, t)
-							}
-						}
-					} else {
-						// Fallback: use direct database query to get the tenant ID for the user
-						tx, txErr := composables.UseTx(ctx)
-						if txErr == nil {
-							var tenantIDStr string
-							err := tx.QueryRow(ctx, "SELECT tenant_id FROM users WHERE id = $1 LIMIT 1", sess.UserID).Scan(&tenantIDStr)
-							if err == nil && tenantIDStr != "" {
-								tenantID, uuidErr := uuid.Parse(tenantIDStr)
-								if uuidErr == nil {
-									// Now query for the tenant info
-									var name string
-									var domain string
-									err := tx.QueryRow(ctx, "SELECT name, domain FROM tenants WHERE id = $1 LIMIT 1", tenantIDStr).Scan(&name, &domain)
-									if err == nil {
-										// Add tenant to context
-										t := &composables.Tenant{
-											ID:     tenantID,
-											Name:   name,
-											Domain: domain,
-										}
-										ctx = context.WithValue(ctx, constants.TenantKey, t)
-									}
-								}
-							}
-						}
-					}
-=======
 				if _, err := composables.UseTenant(ctx); err != nil {
 					// Get tenant info directly
 					tx, txErr := composables.UseTx(ctx)
@@ -127,7 +76,6 @@
 						Domain: domain,
 					}
 					ctx = composables.WithTenant(ctx, t)
->>>>>>> b9f882b0
 				}
 
 				params, ok := composables.UseParams(ctx)
