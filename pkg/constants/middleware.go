--- conflicted
+++ resolved
@@ -18,14 +18,9 @@
 	HeadKey        ContextKey = "head"
 	TabsKey        ContextKey = "tabs"
 	RequestStart   ContextKey = "requestStart"
-<<<<<<< HEAD
-	LocalizerKey   ContextKey = "localizer"
-	PageContext    ContextKey = "pageContext"
-	TenantKey      ContextKey = "tenant"
-=======
 
 	PageContext ContextKey = "pageContext"
->>>>>>> 853fc87b
+	TenantKey      ContextKey = "tenant"
 )
 
 var Validate = validator.New(validator.WithRequiredStructEnabled())