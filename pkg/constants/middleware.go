--- conflicted
+++ resolved
@@ -18,14 +18,9 @@
 	HeadKey        ContextKey = "head"
 	TabsKey        ContextKey = "tabs"
 	RequestStart   ContextKey = "requestStart"
-<<<<<<< HEAD
-	LocalizerKey   ContextKey = "localizer"
-	PageContext    ContextKey = "pageContext"
-	TenantKey      ContextKey = "tenant"
-=======
 
 	PageContext ContextKey = "pageContext"
->>>>>>> ce36c4b4
+	TenantKey      ContextKey = "tenant"
 )
 
 var Validate = validator.New(validator.WithRequiredStructEnabled())