package composables

import (
	"context"
	"encoding/base64"
	"encoding/json"
	"errors"
	"fmt"
	"net/http"
	"time"

	"github.com/iota-uz/iota-sdk/pkg/shared"
	"github.com/sirupsen/logrus"

	"github.com/iota-uz/iota-sdk/pkg/constants"
	"github.com/iota-uz/iota-sdk/pkg/types"
)

var (
	ErrNoLogger = errors.New("logger not found")
)

type Params struct {
	IP            string
	UserAgent     string
	Authenticated bool
	Request       *http.Request
	Writer        http.ResponseWriter
}

// UseParams returns the request parameters from the context.
// If the parameters are not found, the second return value will be false.
func UseParams(ctx context.Context) (*Params, bool) {
	params, ok := ctx.Value(constants.ParamsKey).(*Params)
	return params, ok
}

// WithParams returns a new context with the request parameters.
func WithParams(ctx context.Context, params *Params) context.Context {
	return context.WithValue(ctx, constants.ParamsKey, params)
}

// UseWriter returns the response writer from the context.
// If the response writer is not found, the second return value will be false.
func UseWriter(ctx context.Context) (http.ResponseWriter, bool) {
	params, ok := UseParams(ctx)
	if !ok {
		return nil, false
	}
	return params.Writer, true
}

// UseLogger returns the logger from the context.
// If the logger is not found, the second return value will be false.
func UseLogger(ctx context.Context) *logrus.Entry {
	logger := ctx.Value(constants.LoggerKey)
	if logger == nil {
		panic("logger not found")
	}
	return logger.(*logrus.Entry)
}

// UseAuthenticated returns whether the user is authenticated and the second return value is true.
// If the user is not authenticated, the second return value is false.
func UseAuthenticated(ctx context.Context) bool {
	params, ok := UseParams(ctx)
	if !ok {
		return false
	}
	return params.Authenticated
}

// UseIP returns the IP address from the context.
// If the IP address is not found, the second return value will be false.
func UseIP(ctx context.Context) (string, bool) {
	params, ok := UseParams(ctx)
	if !ok {
		return "", false
	}
	return params.IP, true
}

// UseUserAgent returns the user agent from the context.
// If the user agent is not found, the second return value will be false.
func UseUserAgent(ctx context.Context) (string, bool) {
	params, ok := UseParams(ctx)
	if !ok {
		return "", false
	}
	return params.UserAgent, true
}

// UsePageCtx returns the page context from the context.
// If the page context is not found, function will panic.
func UsePageCtx(ctx context.Context) *types.PageContext {
	pageCtx := ctx.Value(constants.PageContext)
	if pageCtx == nil {
		panic("page context not found")
	}
	v, ok := pageCtx.(*types.PageContext)
	if !ok {
		panic(fmt.Sprintf("page context is not of type *types.PageContext: %T", pageCtx))
	}
	return v
}

// WithPageCtx returns a new context with the page context.
func WithPageCtx(ctx context.Context, pageCtx *types.PageContext) context.Context {
	return context.WithValue(ctx, constants.PageContext, pageCtx)
}

func UseFlash(w http.ResponseWriter, r *http.Request, name string) ([]byte, error) {
	c, err := r.Cookie(name)
	if err != nil {
		switch err {
		case http.ErrNoCookie:
			queryValue := r.URL.Query().Get(name)
			if queryValue != "" {
				return []byte(queryValue), nil
			}
			return nil, nil
		default:
			return nil, err
		}
	}
	val, err := base64.URLEncoding.DecodeString(c.Value)
	if err != nil {
		return nil, err
	}
	dc := &http.Cookie{Name: name, MaxAge: -1, Expires: time.Unix(1, 0)}
	http.SetCookie(w, dc)
	return val, nil
}

func UseFlashMap[K comparable, V any](w http.ResponseWriter, r *http.Request, name string) (map[K]V, error) {
	bytes, err := UseFlash(w, r, name)
	if err != nil {
		return nil, err
	}
	var errorsMap map[K]V
	if len(bytes) == 0 {
		return errorsMap, nil
	}
	return errorsMap, json.Unmarshal(bytes, &errorsMap)
}

func UseQuery[T comparable](v T, r *http.Request) (T, error) {
	return v, shared.Decoder.Decode(v, r.URL.Query())
}

func UseForm[T comparable](v T, r *http.Request) (T, error) {
	if err := r.ParseForm(); err != nil {
		return v, err
	}
	return v, shared.Decoder.Decode(v, r.Form)
}

// GetLastQueryParam returns the last occurrence of a query parameter.
// This is useful when HTMX includes form data via hx-include="closest form",
// which appends form values to the URL, creating duplicate parameters.
// The last occurrence represents the current form state, while earlier
// occurrences may be stale values from the URL.
//
// Example:
<<<<<<< HEAD
//
//	URL: /loads?driver=uuid-1&sort=load&driver=uuid-2
//	GetLastQueryParam(r, "driver") returns "uuid-2"
=======
//   URL: /loads?driver=uuid-1&sort=load&driver=uuid-2
//   GetLastQueryParam(r, "driver") returns "uuid-2"
>>>>>>> 762ae699
func GetLastQueryParam(r *http.Request, key string) string {
	values := r.URL.Query()[key]
	if len(values) > 0 {
		return values[len(values)-1]
	}
	return ""
}

// GetLastQueryParams returns the last occurrence of multiple query parameters.
// This is optimized for retrieving several filter parameters at once.
//
// Example:
<<<<<<< HEAD
//
//	params := GetLastQueryParams(r, "driver", "status", "broker")
//	driverID := params["driver"]
//	status := params["status"]
=======
//   params := GetLastQueryParams(r, "driver", "status", "broker")
//   driverID := params["driver"]
//   status := params["status"]
>>>>>>> 762ae699
func GetLastQueryParams(r *http.Request, keys ...string) map[string]string {
	result := make(map[string]string, len(keys))
	query := r.URL.Query()
	for _, key := range keys {
		if values := query[key]; len(values) > 0 {
			result[key] = values[len(values)-1]
		}
	}
	return result
}<|MERGE_RESOLUTION|>--- conflicted
+++ resolved
@@ -162,14 +162,8 @@
 // occurrences may be stale values from the URL.
 //
 // Example:
-<<<<<<< HEAD
-//
-//	URL: /loads?driver=uuid-1&sort=load&driver=uuid-2
-//	GetLastQueryParam(r, "driver") returns "uuid-2"
-=======
 //   URL: /loads?driver=uuid-1&sort=load&driver=uuid-2
 //   GetLastQueryParam(r, "driver") returns "uuid-2"
->>>>>>> 762ae699
 func GetLastQueryParam(r *http.Request, key string) string {
 	values := r.URL.Query()[key]
 	if len(values) > 0 {
@@ -182,16 +176,9 @@
 // This is optimized for retrieving several filter parameters at once.
 //
 // Example:
-<<<<<<< HEAD
-//
-//	params := GetLastQueryParams(r, "driver", "status", "broker")
-//	driverID := params["driver"]
-//	status := params["status"]
-=======
 //   params := GetLastQueryParams(r, "driver", "status", "broker")
 //   driverID := params["driver"]
 //   status := params["status"]
->>>>>>> 762ae699
 func GetLastQueryParams(r *http.Request, keys ...string) map[string]string {
 	result := make(map[string]string, len(keys))
 	query := r.URL.Query()
