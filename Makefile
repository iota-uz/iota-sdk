# Variables
TAILWIND_INPUT := modules/core/presentation/assets/css/main.css
TAILWIND_OUTPUT := modules/core/presentation/assets/css/main.min.css

# Install dependencies
deps:
	go get ./...

# Seed database
seed:
	go run cmd/seed/main.go

generate:
	go generate ./... && templ generate

# Run tests
test:
	go test -v ./... -coverprofile=./coverage/coverage.out

# Run tests with file watching
test-watch:
	gow test -v ./...

# Generate dependency graph
graph:
	goda graph ./modules/... | dot -Tpng -o dependencies.png

# Run tests inside docker
test-docker:
	docker compose -f compose.testing.yml up --build erp_local

coverage-score:
	go tool cover -func ./coverage/coverage.out | grep "total:" | awk '{print ((int($$3) > 80) != 1) }'

report:
	go tool cover -html=coverage.out -o ./coverage/cover.html

# Run PostgreSQL
localdb:
	docker compose -f compose.dev.yml up

clear-localdb:
	rm -rf postgres-data/

# Apply database migrations (up)
migrate-up:
	go run cmd/migrate/main.go up

# Downgrade database migrations (down)
migrate-down:
	go run cmd/migrate/main.go down

# Compile TailwindCSS (with watch)
css-watch:
	tailwindcss -c tailwind.config.js -i $(TAILWIND_INPUT) -o $(TAILWIND_OUTPUT) --minify --watch

# Compile TailwindCSS (without watch)
css:
	tailwindcss -c tailwind.config.js -i $(TAILWIND_INPUT) -o $(TAILWIND_OUTPUT) --minify

# Run linter
lint:
	golangci-lint run ./...

# Release - assume Alpine Linux as target
release:
	CGO_ENABLED=0 GOOS=linux GOARCH=amd64 go build -ldflags="-s -w" -o /build/run_server cmd/server/main.go

# Release - assume local OS as target
release-local:
	go build -ldflags="-s -w" -o run_server cmd/server/main.go

# Clean build artifacts
clean:
	rm -rf $(TAILWIND_OUTPUT)

# Full setup
setup: deps localdb migrate-up css lint

## Linter targets
#.PHONY: build-iota-linter run-iota-linter clean-iota-linter

# Build the JSON linter
build-iota-linter:
	go build -o bin/iotalinter tools/iotalinter.go

# Run the JSON linter
run-iota-linter:
	./bin/iotalinter ./...

# Clean built binaries
clean-iota-linter:
	rm -f bin/iotalinter

<<<<<<< HEAD
# Migration management targets
collect-migrations:
	go run cmd/migrate/main.go collect

.PHONY: default deps test test-watch localdb migrate-up migrate-down dev css-watch css lint release release-local clean setup build-iota-linter run-iota-linter clean-iota-linter collect-migrations
=======
build-docker-base:
	docker buildx build --push --platform linux/amd64,linux/arm64 -t iotauz/sdk:base-$v --target base .

build-docker-prod:
	docker buildx build --push --platform linux/amd64,linux/arm64 -t iotauz/sdk:$v --target production .

.PHONY: default deps test test-watch localdb migrate-up migrate-down dev css-watch css lint release release-local clean setup build-iota-linter run-iota-linter clean-iota-linter
>>>>>>> cc17bc49
<|MERGE_RESOLUTION|>--- conflicted
+++ resolved
@@ -92,18 +92,14 @@
 clean-iota-linter:
 	rm -f bin/iotalinter
 
-<<<<<<< HEAD
 # Migration management targets
 collect-migrations:
 	go run cmd/migrate/main.go collect
 
-.PHONY: default deps test test-watch localdb migrate-up migrate-down dev css-watch css lint release release-local clean setup build-iota-linter run-iota-linter clean-iota-linter collect-migrations
-=======
 build-docker-base:
 	docker buildx build --push --platform linux/amd64,linux/arm64 -t iotauz/sdk:base-$v --target base .
 
 build-docker-prod:
 	docker buildx build --push --platform linux/amd64,linux/arm64 -t iotauz/sdk:$v --target production .
 
-.PHONY: default deps test test-watch localdb migrate-up migrate-down dev css-watch css lint release release-local clean setup build-iota-linter run-iota-linter clean-iota-linter
->>>>>>> cc17bc49
+.PHONY: default deps test test-watch localdb migrate-up migrate-down dev css-watch css lint release release-local clean setup build-iota-linter run-iota-linter clean-iota-linter collect-migrations