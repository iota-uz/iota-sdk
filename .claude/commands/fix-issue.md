--- conflicted
+++ resolved
@@ -63,13 +63,9 @@
 ### 5. Testing & Validation
 - Run all relevant tests: `go test -v ./path/to/modified/package`
 - Run specific test: `go test -v ./path/to/package -run TestName`
-<<<<<<< HEAD
 - Run linting: `make check lint`
 - Format code: `make check fmt`
 - For translations: `make check tr`
-=======
-- For translations: `make check-tr`
->>>>>>> b67c1bd8
 - Ensure 100% of tests pass
 - Add integration tests if needed
 
