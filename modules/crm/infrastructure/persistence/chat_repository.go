--- conflicted
+++ resolved
@@ -134,18 +134,10 @@
 		UPDATE messages SET
 			chat_id = $1,
 			message = $2,
-<<<<<<< HEAD
-			sender_user_id = $3,
-			sender_client_id = $4,
-			is_read = $5,
-			read_at = $6
-		WHERE id = $7
-=======
 			read_at = $3,
 			sender_id = $4,
 			sent_at = $5
-		WHERE id = $6
->>>>>>> ce36c4b4
+			WHERE id = $6
 	`
 
 	deleteMessageQuery = `DELETE FROM messages WHERE chat_id = $1`
@@ -376,12 +368,8 @@
 		}
 	}
 
-<<<<<<< HEAD
-	where, args := []string{"c.tenant_id = $1"}, []interface{}{tenant.ID}
-
-=======
-	where, args, joins := []string{"1 = 1"}, []interface{}{}, []string{}
->>>>>>> ce36c4b4
+	where, args, joins := []string{"c.tenant_id = $1"}, []interface{}{}, []string{}
+
 	if params.Search != "" {
 		where = append(
 			where,
@@ -776,14 +764,6 @@
 		return errors.Wrap(err, "failed to get transaction")
 	}
 
-<<<<<<< HEAD
-	tenant, err := composables.UseTenant(ctx)
-	if err != nil {
-		return errors.Wrap(err, "failed to get tenant from context")
-	}
-
-	if _, err := tx.Exec(ctx, deleteChatQuery, id, tenant.ID); err != nil {
-=======
 	// First delete all messages for this chat
 	_, err = tx.Exec(ctx, deleteMessageQuery, id)
 	if err != nil {
@@ -798,7 +778,6 @@
 
 	// Finally delete the chat itself
 	if _, err := tx.Exec(ctx, deleteChatQuery, id); err != nil {
->>>>>>> ce36c4b4
 		return errors.Wrapf(err, "failed to delete chat with id %d", id)
 	}
 	return nil
