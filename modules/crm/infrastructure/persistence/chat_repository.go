--- conflicted
+++ resolved
@@ -356,24 +356,7 @@
 func (g *ChatRepository) GetPaginated(
 	ctx context.Context, params *chat.FindParams,
 ) ([]chat.Chat, error) {
-<<<<<<< HEAD
-	sortFields := []string{}
-	for _, f := range params.SortBy.Fields {
-		switch f {
-		case chat.LastMessageAt:
-			sortFields = append(sortFields, "c.last_message_at")
-		case chat.CreatedAt:
-			sortFields = append(sortFields, "c.created_at")
-		default:
-			return nil, fmt.Errorf("unknown sort field: %v", f)
-		}
-	}
-
 	where, args, joins := []string{"c.tenant_id = $1"}, []interface{}{}, []string{}
-
-=======
-	where, args, joins := []string{"1 = 1"}, []interface{}{}, []string{}
->>>>>>> 778c51c9
 	if params.Search != "" {
 		where = append(
 			where,
@@ -382,26 +365,13 @@
 		args = append(args, "%"+params.Search+"%")
 		joins = append(joins, "JOIN clients cl ON c.client_id = cl.id")
 	}
-<<<<<<< HEAD
-
-	return g.queryChats(
-		ctx,
-		repo.Join(
-			selectChatQuery,
-			repo.Join(joins...),
-			repo.JoinWhere(where...),
-			repo.OrderBy(sortFields, params.SortBy.Ascending),
-			repo.FormatLimitOffset(params.Limit, params.Offset),
-		),
-		args...,
-=======
+
 	query := repo.Join(
 		selectChatQuery,
 		repo.Join(joins...),
 		repo.JoinWhere(where...),
 		params.SortBy.ToSQL(g.fieldMap),
 		repo.FormatLimitOffset(params.Limit, params.Offset),
->>>>>>> 778c51c9
 	)
 	return g.queryChats(ctx, query, args...)
 }
@@ -438,17 +408,14 @@
 }
 
 func (g *ChatRepository) GetByID(ctx context.Context, id uint) (chat.Chat, error) {
-<<<<<<< HEAD
-	tenant, err := composables.UseTenant(ctx)
-	if err != nil {
-		return nil, errors.Wrap(err, "failed to get tenant from context")
-	}
-
-	chats, err := g.queryChats(ctx, selectChatQuery+" WHERE c.id = $1 AND c.tenant_id = $2", id, tenant.ID)
-=======
 	q := repo.Join(selectChatQuery, "WHERE c.id = $1")
 	chats, err := g.queryChats(ctx, q, id)
->>>>>>> 778c51c9
+	tenant, err := composables.UseTenant(ctx)
+	if err != nil {
+		return nil, errors.Wrap(err, "failed to get tenant from context")
+	}
+
+	chats, err := g.queryChats(ctx, selectChatQuery+" WHERE c.id = $1 AND c.tenant_id = $2", id, tenant.ID)
 	if err != nil {
 		return nil, errors.Wrapf(err, "failed to get chat with id %d", id)
 	}
