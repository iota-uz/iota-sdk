package persistence

import (
	"context"
	"database/sql"
	"errors"
	"fmt"
	"time"

	"github.com/google/uuid"
	"github.com/iota-uz/iota-sdk/modules/core/domain/entities/passport"
	"github.com/iota-uz/iota-sdk/modules/crm/domain/aggregates/client"
	"github.com/iota-uz/iota-sdk/modules/crm/infrastructure/persistence/models"
	"github.com/iota-uz/iota-sdk/pkg/composables"
	"github.com/iota-uz/iota-sdk/pkg/repo"
)

var (
	ErrClientNotFound = errors.New("client not found")
)

const (
	selectClientQuery = `
		SELECT
			c.id,
			c.first_name,
			c.last_name,
			c.middle_name,
			c.phone_number,
			c.address,
			c.email,
			c.date_of_birth,
			c.gender,
			c.passport_id,
			c.pin,
			c.comments,
			c.created_at,
			c.updated_at
		FROM clients c
	`
	countClientQuery        = `SELECT COUNT(*) as count FROM clients`
	deleteChatMessagesQuery = `DELETE FROM messages WHERE chat_id IN (SELECT id FROM chats WHERE client_id = $1)`
	deleteClientChatsQuery  = `DELETE FROM chats WHERE client_id = $1`
	deleteClientQuery       = `DELETE FROM clients WHERE id = $1`

	selectClientContactsQuery = `SELECT id, contact_type, contact_value, created_at, updated_at FROM client_contacts WHERE client_id = $1`
	insertClientContactQuery  = `INSERT INTO client_contacts (client_id, contact_type, contact_value, created_at, updated_at) VALUES ($1, $2, $3, $4, $5)`
	updateClientContactQuery  = `UPDATE client_contacts SET contact_type = $1, contact_value = $2, updated_at = $3 WHERE id = $4`

	selectExistingContactsQuery = `SELECT id, contact_type, contact_value FROM client_contacts WHERE client_id = $1`
	updateContactTimestampQuery = `UPDATE client_contacts SET updated_at = $1 WHERE id = $2`
	deleteClientContactQuery    = `DELETE FROM client_contacts`

	clientExistsQuery = `SELECT EXISTS(SELECT 1 FROM clients WHERE id = $1)`

	selectClientByContactQuery = `
		SELECT c.id FROM clients c
		JOIN client_contacts cc ON c.id = cc.client_id
		WHERE cc.contact_type = $1 AND cc.contact_value = $2
		LIMIT 1
	`

	selectClientPassportQuery = `SELECT passport_id FROM clients WHERE id = $1`
)

type ClientRepository struct {
	passportRepo passport.Repository
}

func NewClientRepository(passportRepo passport.Repository) client.Repository {
	return &ClientRepository{
		passportRepo: passportRepo,
	}
}

func (g *ClientRepository) queryClients(
	ctx context.Context,
	query string,
	args ...interface{},
) ([]client.Client, error) {
	pool, err := composables.UseTx(ctx)
	if err != nil {
		return nil, err
	}

	// First collect all client records
	rows, err := pool.Query(ctx, query, args...)
	if err != nil {
		return nil, err
	}
	defer rows.Close()

	clientRecords := make([]models.Client, 0)
	passportIDs := make([]string, 0)

	for rows.Next() {
		var c models.Client
		if err := rows.Scan(
			&c.ID,
			&c.FirstName,
			&c.LastName,
			&c.MiddleName,
			&c.PhoneNumber,
			&c.Address,
			&c.Email,
			&c.DateOfBirth,
			&c.Gender,
			&c.PassportID,
			&c.Pin,
			&c.Comments,
			&c.CreatedAt,
			&c.UpdatedAt,
		); err != nil {
			return nil, err
		}

		clientRecords = append(clientRecords, c)

		if c.PassportID.Valid {
			passportIDs = append(passportIDs, c.PassportID.String)
		}
	}

	if err := rows.Err(); err != nil {
		return nil, err
	}

	// If no clients found, return empty slice
	if len(clientRecords) == 0 {
		return []client.Client{}, nil
	}

	passportMap := make(map[string]passport.Passport)

	if len(passportIDs) > 0 {
		for _, passportID := range passportIDs {
			passportEntity, err := g.passportRepo.GetByID(ctx, uuid.MustParse(passportID))
			if err != nil {
				continue
			}
			passportMap[passportID] = passportEntity
		}
	}

	// Create domain client entities
	clients := make([]client.Client, 0, len(clientRecords))
	for _, c := range clientRecords {
		var passportData passport.Passport

		if c.PassportID.Valid {
			if p, ok := passportMap[c.PassportID.String]; ok {
				passportData = p
			}
		}

		entity, err := ToDomainClient(&c, passportData)
		if err != nil {
			return nil, err
		}

		contactRows, err := pool.Query(ctx, selectClientContactsQuery, c.ID)
		if err != nil {
			return nil, fmt.Errorf("failed to load client contacts: %w", err)
		}

		var contacts []client.Contact
		for contactRows.Next() {
			var id uint
			var contactType, contactValue string
			var createdAt, updatedAt time.Time

			if err := contactRows.Scan(&id, &contactType, &contactValue, &createdAt, &updatedAt); err != nil {
				contactRows.Close()
				return nil, fmt.Errorf("failed to scan contact row: %w", err)
			}

			dbContact := &models.ClientContact{
				ID:           id,
				ContactType:  contactType,
				ContactValue: contactValue,
				CreatedAt:    createdAt,
				UpdatedAt:    updatedAt,
			}

			contact := ToDomainClientContact(dbContact)
			contacts = append(contacts, contact)
		}
		contactRows.Close()

		if len(contacts) > 0 {
			entity = entity.SetContacts(contacts)
		}

		clients = append(clients, entity)
	}

	return clients, nil
}

func (g *ClientRepository) exists(ctx context.Context, id uint) (bool, error) {
	pool, err := composables.UseTx(ctx)
	if err != nil {
		return false, err
	}

	tenant, err := composables.UseTenant(ctx)
	if err != nil {
		return false, fmt.Errorf("failed to get tenant from context: %w", err)
	}

	var exists bool
<<<<<<< HEAD
	q := "SELECT EXISTS(SELECT 1 FROM clients WHERE id = $1 AND tenant_id = $2)"
	if err := pool.QueryRow(ctx, q, id, tenant.ID).Scan(&exists); err != nil {
=======
	if err := pool.QueryRow(ctx, clientExistsQuery, id).Scan(&exists); err != nil {
>>>>>>> 853fc87b
		return false, err
	}
	return exists, nil
}

func (g *ClientRepository) GetPaginated(
	ctx context.Context, params *client.FindParams,
) ([]client.Client, error) {
	tenant, err := composables.UseTenant(ctx)
	if err != nil {
		return nil, fmt.Errorf("failed to get tenant from context: %w", err)
	}

	// Start with tenant filter
	where, args := []string{"c.tenant_id = $1"}, []interface{}{tenant.ID}

	if params.CreatedAt.To != "" && params.CreatedAt.From != "" {
		where, args = append(where, fmt.Sprintf("c.created_at BETWEEN $%d and $%d", len(args)+1, len(args)+2)), append(args, params.CreatedAt.From, params.CreatedAt.To)
	}
	if params.Query != "" && params.Field != "" {
		where, args = append(where, fmt.Sprintf("c.%s::VARCHAR ILIKE $%d", params.Field, len(args)+1)), append(args, "%"+params.Query+"%")
	}

	if params.Search != "" {
		where = append(where, "c.first_name ILIKE $1 OR c.last_name ILIKE $1 OR c.middle_name ILIKE $1 OR c.phone_number ILIKE $1")
		args = append(args, "%"+params.Search+"%")
	}

	sortFields := make([]string, 0, len(params.SortBy.Fields))
	for _, f := range params.SortBy.Fields {
		switch f {
		case client.FirstName:
			sortFields = append(sortFields, "c.first_name")
		case client.LastName:
			sortFields = append(sortFields, "c.last_name")
		case client.MiddleName:
			sortFields = append(sortFields, "c.middle_name")
		case client.PhoneNumber:
			sortFields = append(sortFields, "c.phone_number")
		case client.UpdatedAt:
			sortFields = append(sortFields, "c.updated_at")
		case client.CreatedAt:
			sortFields = append(sortFields, "c.created_at")
		}
	}
	sql := repo.Join(
		selectClientQuery,
		repo.JoinWhere(where...),
		repo.OrderBy(sortFields, params.SortBy.Ascending),
		repo.FormatLimitOffset(params.Limit, params.Offset),
	)
	return g.queryClients(
		ctx,
		sql,
		args...,
	)
}

func (g *ClientRepository) Count(ctx context.Context) (int64, error) {
	pool, err := composables.UseTx(ctx)
	if err != nil {
		return 0, err
	}

	tenant, err := composables.UseTenant(ctx)
	if err != nil {
		return 0, fmt.Errorf("failed to get tenant from context: %w", err)
	}

	var count int64
	if err := pool.QueryRow(ctx, countClientQuery+" WHERE tenant_id = $1", tenant.ID).Scan(&count); err != nil {
		return 0, err
	}
	return count, nil
}

func (g *ClientRepository) GetAll(ctx context.Context) ([]client.Client, error) {
	tenant, err := composables.UseTenant(ctx)
	if err != nil {
		return nil, fmt.Errorf("failed to get tenant from context: %w", err)
	}

	return g.queryClients(ctx, selectClientQuery+" WHERE c.tenant_id = $1", tenant.ID)
}

func (g *ClientRepository) GetByID(ctx context.Context, id uint) (client.Client, error) {
	tenant, err := composables.UseTenant(ctx)
	if err != nil {
		return nil, fmt.Errorf("failed to get tenant from context: %w", err)
	}

	clients, err := g.queryClients(ctx, selectClientQuery+" WHERE c.id = $1 AND c.tenant_id = $2", id, tenant.ID)
	if err != nil {
		return nil, err
	}
	if len(clients) == 0 {
		return nil, ErrClientNotFound
	}
	return clients[0], nil
}

func (g *ClientRepository) GetByPhone(ctx context.Context, phoneNumber string) (client.Client, error) {
	tenant, err := composables.UseTenant(ctx)
	if err != nil {
		return nil, fmt.Errorf("failed to get tenant from context: %w", err)
	}

	clients, err := g.queryClients(ctx, selectClientQuery+" WHERE c.phone_number = $1 AND c.tenant_id = $2", phoneNumber, tenant.ID)
	if err != nil {
		return nil, err
	}
	if len(clients) == 0 {
		return nil, ErrClientNotFound
	}
	return clients[0], nil
}

func (g *ClientRepository) create(ctx context.Context, data client.Client) (client.Client, error) {
	tx, err := composables.UseTx(ctx)
	if err != nil {
		return nil, err
	}

	tenant, err := composables.UseTenant(ctx)
	if err != nil {
		return nil, fmt.Errorf("failed to get tenant from context: %w", err)
	}

	dbRow := ToDBClient(data)
	dbRow.TenantID = tenant.ID.String()

	if data.Passport() != nil {
		p, err := g.passportRepo.Save(ctx, data.Passport())
		if err != nil {
			return nil, err
		}
		dbRow.PassportID = sql.NullString{
			String: p.ID().String(),
			Valid:  true,
		}
	}

	fields := []string{
		"tenant_id",
		"first_name",
		"last_name",
		"middle_name",
		"phone_number",
		"address",
		"email",
		"date_of_birth",
		"gender",
		"passport_id",
		"pin",
		"created_at",
		"updated_at",
	}

	values := []interface{}{
		dbRow.TenantID,
		dbRow.FirstName,
		dbRow.LastName,
		dbRow.MiddleName,
		dbRow.PhoneNumber,
		dbRow.Address,
		dbRow.Email,
		dbRow.DateOfBirth,
		dbRow.Gender,
		dbRow.PassportID,
		dbRow.Pin,
		dbRow.CreatedAt,
		dbRow.UpdatedAt,
	}

	if efs, ok := data.(repo.ExtendedFieldSet); ok {
		fields = append(fields, efs.Fields()...)
		for _, k := range efs.Fields() {
			values = append(values, efs.Value(k))
		}
	}

	if err := tx.QueryRow(ctx, repo.Insert("clients", fields, "id"), values...).Scan(&dbRow.ID); err != nil {
		return nil, err
	}

	for _, contact := range data.Contacts() {
		if err := g.saveContact(ctx, dbRow.ID, contact); err != nil {
			return nil, err
		}
	}

	return g.GetByID(ctx, dbRow.ID)
}

func (g *ClientRepository) saveContact(
	ctx context.Context,
	clientID uint,
	contact client.Contact,
) error {
	tx, err := composables.UseTx(ctx)
	if err != nil {
		return err
	}

	dbContact := ToDBClientContact(clientID, contact)

	if contact.ID() == 0 {
		if _, err = tx.Exec(
			ctx,
			insertClientContactQuery,
			dbContact.ClientID,
			dbContact.ContactType,
			dbContact.ContactValue,
			dbContact.CreatedAt,
			dbContact.UpdatedAt,
		); err != nil {
			return fmt.Errorf("failed to insert contact: %w", err)
		}
	} else {
		if _, err := tx.Exec(
			ctx,
			updateClientContactQuery,
			dbContact.ContactType,
			dbContact.ContactValue,
			dbContact.UpdatedAt,
			contact.ID(),
		); err != nil {
			return fmt.Errorf("failed to update contact: %w", err)
		}
	}

	return nil
}

func (g *ClientRepository) update(ctx context.Context, data client.Client) (client.Client, error) {
	tx, err := composables.UseTx(ctx)
	if err != nil {
		return nil, err
	}

	tenant, err := composables.UseTenant(ctx)
	if err != nil {
		return nil, fmt.Errorf("failed to get tenant from context: %w", err)
	}

	dbRow := ToDBClient(data)
	dbRow.TenantID = tenant.ID.String()

	if data.Passport() != nil {
		p, err := g.passportRepo.Save(ctx, data.Passport())
		if err != nil {
			return nil, err
		}
		dbRow.PassportID = sql.NullString{
			String: p.ID().String(),
			Valid:  true,
		}
	}

	fields := []string{
		"first_name",
		"last_name",
		"middle_name",
		"phone_number",
		"address",
		"email",
		"date_of_birth",
		"gender",
		"passport_id",
		"pin",
		"comments",
		"updated_at",
	}

	values := []interface{}{
		dbRow.FirstName,
		dbRow.LastName,
		dbRow.MiddleName,
		dbRow.PhoneNumber,
		dbRow.Address,
		dbRow.Email,
		dbRow.DateOfBirth,
		dbRow.Gender,
		dbRow.PassportID,
		dbRow.Pin,
		dbRow.Comments,
		dbRow.UpdatedAt,
	}

	if efs, ok := data.(repo.ExtendedFieldSet); ok {
		fields = append(fields, efs.Fields()...)
		for _, k := range efs.Fields() {
			values = append(values, efs.Value(k))
		}
	}

	values = append(values, data.ID(), tenant.ID)

	if _, err := tx.Exec(
		ctx,
		repo.Update("clients", fields, fmt.Sprintf("id = $%d AND tenant_id = $%d", len(values)-1, len(values))),
		values...,
	); err != nil {
		return nil, err
	}

	if contacts := data.Contacts(); len(contacts) > 0 {
		existingContactsRows, err := tx.Query(ctx, selectExistingContactsQuery, data.ID())
		if err != nil {
			return nil, err
		}
		defer existingContactsRows.Close()

		existingContacts := make(map[string]uint)
		for existingContactsRows.Next() {
			var id uint
			var contactType, contactValue string
			if err := existingContactsRows.Scan(&id, &contactType, &contactValue); err != nil {
				return nil, err
			}
			key := contactType + ":" + contactValue
			existingContacts[key] = id
		}

		for _, contact := range contacts {
			key := string(contact.Type()) + ":" + contact.Value()

			if existingContactID, exists := existingContacts[key]; exists {
				delete(existingContacts, key)

				if contact.ID() != 0 && contact.ID() != existingContactID {
					if _, err := tx.Exec(
						ctx,
						updateContactTimestampQuery,
						time.Now(),
						existingContactID,
					); err != nil {
						return nil, err
					}
				}
			} else {
				if err := g.saveContact(ctx, data.ID(), contact); err != nil {
					return nil, err
				}
			}
		}

		for _, contactID := range existingContacts {
			if _, err := tx.Exec(ctx, repo.Join(deleteClientContactQuery, "WHERE id = $1"), contactID); err != nil {
				return nil, err
			}
		}
	}

	return g.GetByID(ctx, data.ID())
}

func (g *ClientRepository) Save(ctx context.Context, data client.Client) (client.Client, error) {
	exists, err := g.exists(ctx, data.ID())
	if err != nil {
		return nil, err
	}
	if exists {
		return g.update(ctx, data)
	}
	return g.create(ctx, data)
}

func (g *ClientRepository) Delete(ctx context.Context, id uint) error {
	tx, err := composables.UseTx(ctx)
	if err != nil {
		return err
	}

	tenant, err := composables.UseTenant(ctx)
	if err != nil {
		return fmt.Errorf("failed to get tenant from context: %w", err)
	}

	var passportID sql.NullString
<<<<<<< HEAD
	err = tx.QueryRow(ctx, "SELECT passport_id FROM clients WHERE id = $1 AND tenant_id = $2", id, tenant.ID).Scan(&passportID)
=======
	err = tx.QueryRow(ctx, selectClientPassportQuery, id).Scan(&passportID)
>>>>>>> 853fc87b
	if err != nil && err != sql.ErrNoRows {
		return err
	}

	if _, err := tx.Exec(ctx, deleteChatMessagesQuery, id); err != nil {
		return err
	}

	if _, err := tx.Exec(ctx, deleteClientChatsQuery, id); err != nil {
		return err
	}

<<<<<<< HEAD
	// Delete the client record
	if _, err := tx.Exec(ctx, deleteClientQuery+" AND tenant_id = $2", id, tenant.ID); err != nil {
=======
	if _, err := tx.Exec(ctx, repo.Join(deleteClientContactQuery, "WHERE client_id = $1"), id); err != nil {
		return err
	}

	if _, err := tx.Exec(ctx, deleteClientQuery, id); err != nil {
>>>>>>> 853fc87b
		return err
	}

	if passportID.Valid {
		err = g.passportRepo.Delete(ctx, uuid.MustParse(passportID.String))
		if err != nil {
			return fmt.Errorf("failed to delete passport: %w", err)
		}
	}

	return nil
}

func (g *ClientRepository) getByContactValue(
	ctx context.Context,
	contactType client.ContactType,
	value string,
) (client.Client, error) {
	tx, err := composables.UseTx(ctx)
	if err != nil {
		return nil, err
	}

	var clientID uint
	err = tx.QueryRow(ctx, selectClientByContactQuery, string(contactType), value).Scan(&clientID)
	if err != nil && errors.Is(err, sql.ErrNoRows) {
		return nil, ErrClientNotFound
	}
	if err != nil {
		return nil, err
	}

	return g.GetByID(ctx, clientID)
}

func (g *ClientRepository) GetByContactValue(
	ctx context.Context,
	contactType client.ContactType,
	value string,
) (client.Client, error) {
	if contactType == client.ContactTypePhone {
		v, err := g.GetByPhone(ctx, value)
		if err == nil {
			return v, nil
		}
		if err != nil && !errors.Is(err, ErrClientNotFound) {
			return nil, err
		}
	}

	if contactType == client.ContactTypeEmail {
		clients, err := g.queryClients(ctx, repo.Join(selectClientQuery, "WHERE c.email = $1"), value)
		if err != nil {
			return nil, err
		}
		if len(clients) > 0 {
			return clients[0], nil
		}
	}
	return g.getByContactValue(ctx, contactType, value)
}<|MERGE_RESOLUTION|>--- conflicted
+++ resolved
@@ -209,12 +209,7 @@
 	}
 
 	var exists bool
-<<<<<<< HEAD
-	q := "SELECT EXISTS(SELECT 1 FROM clients WHERE id = $1 AND tenant_id = $2)"
-	if err := pool.QueryRow(ctx, q, id, tenant.ID).Scan(&exists); err != nil {
-=======
 	if err := pool.QueryRow(ctx, clientExistsQuery, id).Scan(&exists); err != nil {
->>>>>>> 853fc87b
 		return false, err
 	}
 	return exists, nil
@@ -595,11 +590,7 @@
 	}
 
 	var passportID sql.NullString
-<<<<<<< HEAD
-	err = tx.QueryRow(ctx, "SELECT passport_id FROM clients WHERE id = $1 AND tenant_id = $2", id, tenant.ID).Scan(&passportID)
-=======
 	err = tx.QueryRow(ctx, selectClientPassportQuery, id).Scan(&passportID)
->>>>>>> 853fc87b
 	if err != nil && err != sql.ErrNoRows {
 		return err
 	}
@@ -612,16 +603,11 @@
 		return err
 	}
 
-<<<<<<< HEAD
-	// Delete the client record
-	if _, err := tx.Exec(ctx, deleteClientQuery+" AND tenant_id = $2", id, tenant.ID); err != nil {
-=======
 	if _, err := tx.Exec(ctx, repo.Join(deleteClientContactQuery, "WHERE client_id = $1"), id); err != nil {
 		return err
 	}
 
-	if _, err := tx.Exec(ctx, deleteClientQuery, id); err != nil {
->>>>>>> 853fc87b
+	if _, err := tx.Exec(ctx, deleteClientQuery+" AND tenant_id = $2", id, tenant.ID); err != nil {
 		return err
 	}
 
