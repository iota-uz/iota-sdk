package controllers

import (
	"bytes"
	"context"
	"errors"
	"net/http"
	"strconv"

	"github.com/iota-uz/iota-sdk/modules/core/domain/value_objects/phone"
	"github.com/iota-uz/iota-sdk/pkg/configuration"
	"github.com/iota-uz/iota-sdk/pkg/htmx"
	"github.com/sirupsen/logrus"

	"github.com/a-h/templ"
	"github.com/gorilla/mux"

	coreservices "github.com/iota-uz/iota-sdk/modules/core/services"
	"github.com/iota-uz/iota-sdk/modules/crm/domain/aggregates/chat"
	"github.com/iota-uz/iota-sdk/modules/crm/infrastructure/persistence"
	"github.com/iota-uz/iota-sdk/modules/crm/presentation/controllers/dtos"
	"github.com/iota-uz/iota-sdk/modules/crm/presentation/mappers"
	chatsui "github.com/iota-uz/iota-sdk/modules/crm/presentation/templates/pages/chats"
	"github.com/iota-uz/iota-sdk/modules/crm/presentation/viewmodels"
	"github.com/iota-uz/iota-sdk/modules/crm/services"
	"github.com/iota-uz/iota-sdk/pkg/application"
	"github.com/iota-uz/iota-sdk/pkg/composables"
	"github.com/iota-uz/iota-sdk/pkg/configuration"
	"github.com/iota-uz/iota-sdk/pkg/mapping"
	"github.com/iota-uz/iota-sdk/pkg/middleware"
	"github.com/iota-uz/iota-sdk/pkg/shared"
)

type CreateChatDTO struct {
	Phone string
}

type SendMessageDTO struct {
	Message string
}

type ChatController struct {
	app             application.Application
	userService     *coreservices.UserService
	templateService *services.MessageTemplateService
	clientService   *services.ClientService
	chatService     *services.ChatService
	logger          *logrus.Logger
	basePath        string
}

func NewChatController(app application.Application, basePath string) application.Controller {
	return &ChatController{
		app:             app,
		logger:          configuration.Use().Logger(),
		userService:     app.Service(coreservices.UserService{}).(*coreservices.UserService),
		clientService:   app.Service(services.ClientService{}).(*services.ClientService),
		chatService:     app.Service(services.ChatService{}).(*services.ChatService),
		templateService: app.Service(services.MessageTemplateService{}).(*services.MessageTemplateService),
		basePath:        basePath,
	}
}

func (c *ChatController) Key() string {
	return c.basePath
}

func (c *ChatController) Register(r *mux.Router) {
	router := r.PathPrefix(c.basePath).Subrouter()
	router.Use(
		middleware.Authorize(),
		middleware.RedirectNotAuthenticated(),
		middleware.ProvideUser(),
		middleware.Tabs(),
		middleware.ProvideLocalizer(c.app.Bundle()),
		middleware.NavItems(),
		middleware.WithPageContext(),
	)
	router.HandleFunc("", c.List).Methods(http.MethodGet)
	router.HandleFunc("/search", c.Search).Methods(http.MethodGet)
	router.HandleFunc("/new", c.GetNew).Methods(http.MethodGet)
	router.HandleFunc("", c.Create).Methods(http.MethodPost)
	router.HandleFunc("/{id:[0-9]+}/messages", c.SendMessage).Methods(http.MethodPost)

	c.app.EventPublisher().Subscribe(c.onMessageAdded)
	c.app.EventPublisher().Subscribe(c.onChatCreated)
}

func (c *ChatController) onChatCreated(_ *chat.CreatedEvent) {
	ctxWithDb := composables.WithPool(context.Background(), c.app.DB())
	chatViewModels, err := c.chatViewModels(
		ctxWithDb,
		&chat.FindParams{
			SortBy: chat.SortBy{
				Fields: []chat.SortByField{
					{
						Field:     chat.LastMessageAtField,
						Ascending: false,
						NullsLast: true,
					},
					{
						Field:     chat.CreatedAtField,
						Ascending: false,
					},
				},
			},
		},
	)
	if err != nil {
		c.logger.WithError(err).Error("failed to get chat view models")
		return
	}
	err = c.app.Websocket().ForEach(application.ChannelAuthenticated, func(ctx context.Context, conn application.Connection) error {
		var buf bytes.Buffer
		if err := chatsui.ChatList(chatViewModels).Render(ctx, &buf); err != nil {
			return err
		}
		return conn.SendMessage(buf.Bytes())
	})
	if err != nil {
		c.logger.WithError(err).Error("failed to send chat list to websocket")
		return
	}
}

func (c *ChatController) onMessageAdded(event *chat.MessagedAddedEvent) {
	ctxWithDb := composables.WithPool(context.Background(), c.app.DB())
	clientEntity, err := c.clientService.GetByID(
		ctxWithDb,
		event.Result.ClientID(),
	)
	if err != nil {
		c.logger.WithError(err).Error("failed to get client by ID")
		return
	}
<<<<<<< HEAD
	chatViewModels, err := c.chatViewModels(
		ctxWithDb,
=======
	chatViewModel := mappers.ChatToViewModel(event.Result, clientEntity)
	var buf bytes.Buffer
	if err := chatsui.ChatMessages(chatViewModel).Render(ctx, &buf); err != nil {
		log.Printf("Error rendering chat messages: %v", err)
		return
	}
	hub := server.WsHub()
	hub.BroadcastToChannel(server.ChannelChat, buf.Bytes())
	c.broadcastChatsListUpdate(ctx)
}

func (c *ChatController) broadcastChatsListUpdate(ctx context.Context) {
	config := configuration.Use()

	chatViewModels, total, err := c.chatViewModelsWithTotal(
		ctx,
>>>>>>> b9f882b0
		&chat.FindParams{
			Offset: 0,
			Limit:  config.PageSize,
			SortBy: chat.SortBy{
				Fields: []chat.SortByField{
					{
						Field:     chat.LastMessageAtField,
						Ascending: false,
						NullsLast: true,
					},
					{
						Field:     chat.CreatedAtField,
						Ascending: false,
					},
				},
			},
		},
	)
	if err != nil {
		c.logger.WithError(err).Error("failed to get chat view models")
		return
	}

<<<<<<< HEAD
	chatViewModel := mappers.ChatToViewModel(event.Result, clientEntity)
	err = c.app.Websocket().ForEach(
		application.ChannelAuthenticated,
		func(ctx context.Context, conn application.Connection) error {
			var buf1 bytes.Buffer
			if err := chatsui.ChatList(chatViewModels).Render(ctx, &buf1); err != nil {
				return err
			}
			if err := conn.SendMessage(buf1.Bytes()); err != nil {
				return err
			}
			var buf2 bytes.Buffer
			if err := chatsui.ChatMessages(chatViewModel).Render(ctx, &buf2); err != nil {
				return err
			}
			return conn.SendMessage(buf2.Bytes())
		},
	)
	if err != nil {
		c.logger.WithError(err).Error("failed to send chat messages to websocket")
=======
	props := &chatsui.IndexPageProps{
		Page:       1,
		NewChatURL: "/crm/chats/new",
		Chats:      chatViewModels,
		PerPage:    config.PageSize,
		SearchURL:  c.basePath + "/search",
		HasMore:    total > int64(config.PageSize),
	}

	var buf bytes.Buffer
	if err := chatsui.ChatList(props).Render(ctx, &buf); err != nil {
		log.Printf("Error rendering chat list: %v", err)
>>>>>>> b9f882b0
		return
	}
}

func (c *ChatController) messageTemplates(ctx context.Context) ([]*viewmodels.MessageTemplate, error) {
	templates, err := c.templateService.GetAll(ctx)
	if err != nil {
		return nil, err
	}
	return mapping.MapViewModels(templates, mappers.MessageTemplateToViewModel), nil
}

func (c *ChatController) chatViewModelsWithTotal(
	ctx context.Context, params *chat.FindParams,
) ([]*viewmodels.Chat, int64, error) {
	chatEntities, err := c.chatService.GetPaginated(ctx, params)
	if err != nil {
		return nil, 0, err
	}

	total, err := c.chatService.Count(ctx)
	if err != nil {
		return nil, 0, err
	}

	viewModels := make([]*viewmodels.Chat, 0, len(chatEntities))
	for _, chatEntity := range chatEntities {
		clientEntity, err := c.clientService.GetByID(ctx, chatEntity.ClientID())
		if err != nil {
			return nil, 0, err
		}
		viewModels = append(viewModels, mappers.ChatToViewModel(chatEntity, clientEntity))
	}
	return viewModels, total, nil
}

func (c *ChatController) Search(w http.ResponseWriter, r *http.Request) {
<<<<<<< HEAD
	chatViewModels, err := c.chatViewModels(
		r.Context(),
		&chat.FindParams{
			Search: r.URL.Query().Get("Query"),
=======
	searchQ := r.URL.Query().Get("Query")
	params := composables.UsePaginated(r)

	chatViewModels, total, err := c.chatViewModelsWithTotal(
		r.Context(),
		&chat.FindParams{
			Limit:  params.Limit,
			Offset: params.Offset,
			Search: searchQ,
>>>>>>> b9f882b0
			SortBy: chat.SortBy{
				Fields: []chat.SortByField{
					{
						Field:     chat.LastMessageAtField,
						Ascending: false,
						NullsLast: true,
					},
					{
						Field:     chat.CreatedAtField,
						Ascending: false,
					},
				},
			},
		},
	)
	if err != nil {
		http.Error(w, err.Error(), http.StatusInternalServerError)
		return
	}

	props := &chatsui.IndexPageProps{
		SearchURL:  c.basePath + "/search",
		NewChatURL: "/crm/chats/new",
		Chats:      chatViewModels,
		Page:       params.Page,
		PerPage:    params.Limit,
		HasMore:    total > int64(params.Page*params.Limit),
	}
	templ.Handler(chatsui.ChatList(props)).ServeHTTP(w, r)
}

func (c *ChatController) renderChats(w http.ResponseWriter, r *http.Request) {
	params := composables.UsePaginated(r)

	chatViewModels, total, err := c.chatViewModelsWithTotal(
		r.Context(),
		&chat.FindParams{
			Limit:  params.Limit,
			Offset: params.Offset,
			SortBy: chat.SortBy{
				Fields: []chat.SortByField{
					{
						Field:     chat.LastMessageAtField,
						Ascending: false,
						NullsLast: true,
					},
					{
						Field:     chat.CreatedAtField,
						Ascending: false,
					},
				},
			},
		},
	)
	if err != nil {
		http.Error(w, err.Error(), http.StatusInternalServerError)
		return
	}

	props := &chatsui.IndexPageProps{
		SearchURL:  c.basePath + "/search",
		NewChatURL: "/crm/chats/new",
		Chats:      chatViewModels,
		Page:       params.Page,
		PerPage:    params.Limit,
		HasMore:    total > int64(params.Page*params.Limit),
	}
	var component templ.Component
	if htmx.IsHxRequest(r) {
		if params.Page > 1 {
			component = chatsui.ChatItems(props)
		} else {
			component = chatsui.ChatLayout(props)
		}
	} else {
		component = chatsui.Index(props)
	}
	templ.Handler(component, templ.WithStreaming()).ServeHTTP(w, r)
}

func (c *ChatController) List(w http.ResponseWriter, r *http.Request) {
	ctx := r.Context()
	chatID := r.URL.Query().Get("chat_id")

	if chatID == "" {
		c.renderChats(w, r.WithContext(templ.WithChildren(ctx, chatsui.NoSelectedChat())))
		return
	}

	chatIDUint, err := strconv.ParseUint(chatID, 10, 64)
	if err != nil {
		http.Error(w, err.Error(), http.StatusBadRequest)
		return
	}

	chatEntity, err := c.chatService.GetByID(r.Context(), uint(chatIDUint))
	if errors.Is(err, persistence.ErrChatNotFound) {
		c.renderChats(w, r.WithContext(templ.WithChildren(ctx, chatsui.ChatNotFound())))
		return
	}
	if err != nil {
		http.Error(w, err.Error(), http.StatusInternalServerError)
		return
	}
	chatEntity.MarkAllAsRead()
	chatEntity, err = c.chatService.Save(r.Context(), chatEntity)
	if err != nil {
		http.Error(w, err.Error(), http.StatusInternalServerError)
		return
	}
	clientEntity, err := c.clientService.GetByID(r.Context(), chatEntity.ClientID())
	if err != nil {
		http.Error(w, err.Error(), http.StatusInternalServerError)
		return
	}
	messageTemplates, err := c.messageTemplates(r.Context())
	if err != nil {
		http.Error(w, err.Error(), http.StatusInternalServerError)
		return
	}

	props := chatsui.SelectedChatProps{
		BaseURL:    c.basePath,
		ClientsURL: "/crm/clients",
		Chat:       mappers.ChatToViewModel(chatEntity, clientEntity),
		Templates:  messageTemplates,
	}
	component := chatsui.SelectedChat(props)
	if htmx.IsHxRequest(r) {
		templ.Handler(component).ServeHTTP(w, r)
	} else {
		c.renderChats(w, r.WithContext(templ.WithChildren(ctx, component)))
	}
}

func (c *ChatController) GetNew(w http.ResponseWriter, r *http.Request) {
	ctx := templ.WithChildren(
		r.Context(),
		chatsui.NewChat(chatsui.NewChatProps{
			BaseURL:       c.basePath,
			CreateChatURL: c.basePath,
			Phone:         "+1",
			Errors:        map[string]string{},
		}),
	)
	c.renderChats(w, r.WithContext(ctx))
}

func (c *ChatController) Create(w http.ResponseWriter, r *http.Request) {
	dto, err := composables.UseForm(&CreateChatDTO{}, r)
	if err != nil {
		http.Error(w, err.Error(), http.StatusBadRequest)
		return
	}

	clientDto := &dtos.CreateClientDTO{
		FirstName: "",
		LastName:  "",
		Phone:     dto.Phone,
	}

	clientEntity, err := clientDto.ToEntity()
	if err != nil {
		http.Error(w, err.Error(), http.StatusBadRequest)
		return
	}

	if err = c.clientService.Create(r.Context(), clientEntity); err != nil {
		http.Error(w, err.Error(), http.StatusInternalServerError)
		return
	}

	if errors.Is(err, phone.ErrInvalidPhoneNumber) {
		templ.Handler(chatsui.NewChatForm(chatsui.NewChatProps{
			BaseURL:       c.basePath,
			CreateChatURL: c.basePath,
			Phone:         dto.Phone,
			Errors: map[string]string{
				"Phone": err.Error(),
			},
		})).ServeHTTP(w, r)
		return
	}
	if err != nil {
		http.Error(w, err.Error(), http.StatusInternalServerError)
		return
	}
	htmx.Redirect(w, c.basePath)
}

func (c *ChatController) SendMessage(w http.ResponseWriter, r *http.Request) {
	chatID, err := shared.ParseID(r)
	if err != nil {
		http.Error(w, err.Error(), http.StatusBadRequest)
		return
	}
	dto, err := composables.UseForm(&SendMessageDTO{}, r)
	if err != nil {
		http.Error(w, err.Error(), http.StatusBadRequest)
		return
	}
	chatEntity, err := c.chatService.SendMessage(
		r.Context(),
		services.SendMessageCommand{
			ChatID:    chatID,
			Message:   dto.Message,
			Transport: chat.SMSTransport,
		},
	)
	if err != nil {
		http.Error(w, err.Error(), http.StatusInternalServerError)
		return
	}
	messageTemplates, err := c.messageTemplates(r.Context())
	if err != nil {
		http.Error(w, err.Error(), http.StatusInternalServerError)
		return
	}
	clientEntity, err := c.clientService.GetByID(r.Context(), chatEntity.ClientID())
	if err != nil {
		http.Error(w, err.Error(), http.StatusInternalServerError)
		return
	}
	props := chatsui.SelectedChatProps{
		BaseURL:    c.basePath,
		ClientsURL: "/crm/clients",
		Chat:       mappers.ChatToViewModel(chatEntity, clientEntity),
		Templates:  messageTemplates,
	}
	templ.Handler(chatsui.SelectedChat(props)).ServeHTTP(w, r)
}<|MERGE_RESOLUTION|>--- conflicted
+++ resolved
@@ -133,27 +133,8 @@
 		c.logger.WithError(err).Error("failed to get client by ID")
 		return
 	}
-<<<<<<< HEAD
 	chatViewModels, err := c.chatViewModels(
 		ctxWithDb,
-=======
-	chatViewModel := mappers.ChatToViewModel(event.Result, clientEntity)
-	var buf bytes.Buffer
-	if err := chatsui.ChatMessages(chatViewModel).Render(ctx, &buf); err != nil {
-		log.Printf("Error rendering chat messages: %v", err)
-		return
-	}
-	hub := server.WsHub()
-	hub.BroadcastToChannel(server.ChannelChat, buf.Bytes())
-	c.broadcastChatsListUpdate(ctx)
-}
-
-func (c *ChatController) broadcastChatsListUpdate(ctx context.Context) {
-	config := configuration.Use()
-
-	chatViewModels, total, err := c.chatViewModelsWithTotal(
-		ctx,
->>>>>>> b9f882b0
 		&chat.FindParams{
 			Offset: 0,
 			Limit:  config.PageSize,
@@ -177,7 +158,6 @@
 		return
 	}
 
-<<<<<<< HEAD
 	chatViewModel := mappers.ChatToViewModel(event.Result, clientEntity)
 	err = c.app.Websocket().ForEach(
 		application.ChannelAuthenticated,
@@ -198,20 +178,6 @@
 	)
 	if err != nil {
 		c.logger.WithError(err).Error("failed to send chat messages to websocket")
-=======
-	props := &chatsui.IndexPageProps{
-		Page:       1,
-		NewChatURL: "/crm/chats/new",
-		Chats:      chatViewModels,
-		PerPage:    config.PageSize,
-		SearchURL:  c.basePath + "/search",
-		HasMore:    total > int64(config.PageSize),
-	}
-
-	var buf bytes.Buffer
-	if err := chatsui.ChatList(props).Render(ctx, &buf); err != nil {
-		log.Printf("Error rendering chat list: %v", err)
->>>>>>> b9f882b0
 		return
 	}
 }
@@ -249,22 +215,12 @@
 }
 
 func (c *ChatController) Search(w http.ResponseWriter, r *http.Request) {
-<<<<<<< HEAD
 	chatViewModels, err := c.chatViewModels(
-		r.Context(),
-		&chat.FindParams{
-			Search: r.URL.Query().Get("Query"),
-=======
-	searchQ := r.URL.Query().Get("Query")
-	params := composables.UsePaginated(r)
-
-	chatViewModels, total, err := c.chatViewModelsWithTotal(
 		r.Context(),
 		&chat.FindParams{
 			Limit:  params.Limit,
 			Offset: params.Offset,
-			Search: searchQ,
->>>>>>> b9f882b0
+			Search: r.URL.Query().Get("Query"),
 			SortBy: chat.SortBy{
 				Fields: []chat.SortByField{
 					{
