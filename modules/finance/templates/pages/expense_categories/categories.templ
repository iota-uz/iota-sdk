--- conflicted
+++ resolved
@@ -60,11 +60,6 @@
 	</div>
 }
 
-<<<<<<< HEAD
-<<<<<<< Updated upstream
-=======
-=======
->>>>>>> ae808234
 templ SearchFieldsTrigger(trigger *base.TriggerProps) {
 	<button class="flex items-center gap-2" { trigger.ButtonAttrs... } type="button">
 		<div class="flex items-center gap-2" x-show="value.length">
@@ -77,11 +72,7 @@
 
 templ SearchFields(props *IndexPageProps) {
 	@base.Combobox(base.ComboboxProps{
-<<<<<<< HEAD
-		Name:      "Field",
-=======
 		Name:      "field",
->>>>>>> ae808234
 		ListClass: "!w-auto",
 		Trigger: &base.Trigger{Render: func(props *base.TriggerProps) templ.Component {
 			return SearchFieldsTrigger(props)
@@ -91,10 +82,6 @@
 	}
 }
 
-<<<<<<< HEAD
->>>>>>> Stashed changes
-=======
->>>>>>> ae808234
 templ CategoriesContent(props *IndexPageProps) {
 	<div class="m-6">
 		<h1 class="text-2xl font-medium">
@@ -108,39 +95,6 @@
 				hx-target=".table-wrapper"
 				hx-swap="outerHTML"
 			>
-<<<<<<< Updated upstream
-				@input.Text(&input.Props{
-					AddonLeft: &input.Addon{
-						Component: icons.MagnifyingGlass(icons.Props{Size: "20"}),
-					},
-					AddonRight: &input.Addon{
-						Component: SearchFields(props),
-					},
-					Placeholder: props.T("Search"),
-					Attrs: templ.Attributes{
-						"name": "query",
-					},
-				})
-				@base.Select(&base.SelectProps{
-					Prefix: props.T("PerPage"),
-					Attrs: templ.Attributes{
-						"name": "limit",
-					},
-				}) {
-					<option value="15">15</option>
-					<option value="25" selected>25</option>
-					<option value="50">50</option>
-					<option value="100">100</option>
-				}
-				@base.Select(&base.SelectProps{Placeholder: props.T("CreatedAt"), Attrs: templ.Attributes{"name": "createdAt"}}) {
-					<option value="" selected>Все время</option>
-					<option :value="`${dateBefore(0)}|${dateBefore(0)}`">Cегодня</option>
-					<option :value="`${dateBefore(1)}|${dateBefore(1)}`">Вчера</option>
-					<option :value="`${startOfWeek()}|${endOfWeek()}`">На этой неделе</option>
-					<option :value="`${startOfWeek()}`">Прошлая неделя</option>
-					<option value="before-yesterday">В этом месяце</option>
-				}
-=======
 				@filters.Default(&filters.Props{
 					PageContext: props.PageContext,
 					Fields: []filters.SearchField{
@@ -154,7 +108,6 @@
 						},
 					},
 				})
->>>>>>> Stashed changes
 				@button.Primary(button.Props{
 					Size: button.SizeNormal,
 					Href: "/finance/expense-categories/new",
