package persistence

import (
	"context"
	"errors"
	"fmt"

	coremodels "github.com/iota-uz/iota-sdk/modules/core/infrastructure/persistence/models"
	category "github.com/iota-uz/iota-sdk/modules/finance/domain/aggregates/expense_category"
	"github.com/iota-uz/iota-sdk/modules/finance/infrastructure/persistence/models"
	"github.com/iota-uz/iota-sdk/pkg/composables"
	"github.com/iota-uz/iota-sdk/pkg/repo"
)

var (
	ErrExpenseCategoryNotFound = errors.New("expense category not found")
)

const (
	selectExpenseCategoryQuery = `
		SELECT
			ec.id,
			ec.tenant_id,
			ec.name,
			ec.description,
			ec.amount_currency_id,
			ec.amount,
			ec.created_at,
			ec.updated_at,
			c.code,
			c.name,
			c.symbol,
			c.created_at,
			c.updated_at
		FROM expense_categories ec LEFT JOIN currencies c ON ec.amount_currency_id = c.code
	`
	countExpenseCategoryQuery  = `SELECT COUNT(*) as count FROM expense_categories ec`
	insertExpenseCategoryQuery = `
	INSERT INTO expense_categories (
		tenant_id,
		name,
		description,
		amount,
		amount_currency_id
	)
	VALUES ($1, $2, $3, $4, $5) RETURNING id`
	updateExpenseCategoryQuery = `UPDATE expense_categories SET name = $1, description = $2, amount = $3, amount_currency_id = $4 WHERE id = $5 AND tenant_id = $6`
	deleteExpenseCategoryQuery = `DELETE FROM expense_categories WHERE id = $1 AND tenant_id = $2`
)

type GormExpenseCategoryRepository struct {
	fieldMap map[category.Field]string
}

func NewExpenseCategoryRepository() category.Repository {
	return &GormExpenseCategoryRepository{
		fieldMap: map[category.Field]string{
			category.ID:          "ec.id",
			category.Name:        "ec.name",
			category.Description: "ec.description",
			category.Amount:      "ec.amount",
			category.CurrencyID:  "ec.amount_currency_id",
			category.CreatedAt:   "ec.created_at",
			category.UpdatedAt:   "ec.updated_at",
		},
	}
}

func (g *GormExpenseCategoryRepository) buildCategoryFilters(params *category.FindParams) ([]string, []interface{}, error) {
	where := []string{"1 = 1"}
	args := []interface{}{}

	for _, filter := range params.Filters {
		column, ok := g.fieldMap[filter.Column]
		if !ok {
			return nil, nil, fmt.Errorf("invalid filter: unknown filter field: %v", filter.Column)
		}

		where = append(where, filter.Filter.String(column, len(args)+1))
		args = append(args, filter.Filter.Value()...)
	}

	// Search support
	if params.Search != "" {
		index := len(args) + 1
		where = append(
			where,
			fmt.Sprintf(
				"(ec.name ILIKE $%d OR ec.description ILIKE $%d)",
				index, index,
			),
		)
		args = append(args, "%"+params.Search+"%")
	}

	return where, args, nil
}

func (g *GormExpenseCategoryRepository) queryCategories(ctx context.Context, query string, args ...interface{}) ([]category.ExpenseCategory, error) {
	pool, err := composables.UseTx(ctx)
	if err != nil {
		return nil, fmt.Errorf("failed to get transaction: %w", err)
	}
	rows, err := pool.Query(ctx, query, args...)
	if err != nil {
		return nil, fmt.Errorf("failed to execute query: %w", err)
	}
	defer rows.Close()
	categories := make([]category.ExpenseCategory, 0)

	for rows.Next() {
		var ec models.ExpenseCategory
		var c coremodels.Currency
		if err := rows.Scan(
			&ec.ID,
			&ec.TenantID,
			&ec.Name,
			&ec.Description,
			&ec.AmountCurrencyID,
			&ec.Amount,
			&ec.CreatedAt,
			&ec.UpdatedAt,
			&c.Code,
			&c.Name,
			&c.Symbol,
			&c.CreatedAt,
			&c.UpdatedAt,
		); err != nil {
			return nil, fmt.Errorf("failed to scan expense category row: %w", err)
		}
		entity, err := toDomainExpenseCategory(&ec, &c)
		if err != nil {
			return nil, fmt.Errorf("failed to convert to domain expense category: %w", err)
		}
		categories = append(categories, entity)
	}

	if err := rows.Err(); err != nil {
		return nil, fmt.Errorf("row iteration error: %w", err)
	}
	return categories, nil
}

func (g *GormExpenseCategoryRepository) GetPaginated(
	ctx context.Context, params *category.FindParams,
) ([]category.ExpenseCategory, error) {
<<<<<<< HEAD
	tenant, err := composables.UseTenant(ctx)
	if err != nil {
		return nil, fmt.Errorf("failed to get tenant from context: %w", err)
	}

	where, args := []string{"ec.tenant_id = $1"}, []interface{}{tenant.ID}

	if params.CreatedAt.To != "" && params.CreatedAt.From != "" {
		where, args = append(where, fmt.Sprintf("ec.created_at BETWEEN $%d and $%d", len(args)+1, len(args)+2)), append(args, params.CreatedAt.From, params.CreatedAt.To)
=======
	where, args, err := g.buildCategoryFilters(params)
	if err != nil {
		return nil, fmt.Errorf("failed to build filters: %w", err)
>>>>>>> 8f320a16
	}

	sortFields := make([]string, 0, len(params.SortBy.Fields))
	for _, f := range params.SortBy.Fields {
		if field, ok := g.fieldMap[f]; ok {
			sortFields = append(sortFields, field)
		} else {
			return nil, fmt.Errorf("invalid sort parameters: unknown sort field: %v", f)
		}
	}

	query := repo.Join(
		selectExpenseCategoryQuery,
		repo.JoinWhere(where...),
		repo.OrderBy(sortFields, params.SortBy.Ascending),
		repo.FormatLimitOffset(params.Limit, params.Offset),
	)

	return g.queryCategories(ctx, query, args...)
}

func (g *GormExpenseCategoryRepository) Count(ctx context.Context, params *category.FindParams) (int64, error) {
	tx, err := composables.UseTx(ctx)
	if err != nil {
		return 0, fmt.Errorf("failed to get transaction: %w", err)
	}

	where, args, err := g.buildCategoryFilters(params)
	if err != nil {
		return 0, fmt.Errorf("failed to build filters: %w", err)
	}

<<<<<<< HEAD
	tenant, err := composables.UseTenant(ctx)
	if err != nil {
		return 0, fmt.Errorf("failed to get tenant from context: %w", err)
	}

	var count uint
	if err := pool.QueryRow(ctx, countExpenseCategoryQuery+" WHERE tenant_id = $1", tenant.ID).Scan(&count); err != nil {
		return 0, err
=======
	query := repo.Join(
		countExpenseCategoryQuery,
		repo.JoinWhere(where...),
	)

	var count int64
	err = tx.QueryRow(ctx, query, args...).Scan(&count)
	if err != nil {
		return 0, fmt.Errorf("failed to count expense categories: %w", err)
>>>>>>> 8f320a16
	}
	return count, nil
}

func (g *GormExpenseCategoryRepository) GetAll(ctx context.Context) ([]category.ExpenseCategory, error) {
<<<<<<< HEAD
	tenant, err := composables.UseTenant(ctx)
	if err != nil {
		return nil, fmt.Errorf("failed to get tenant from context: %w", err)
	}

	return g.queryCategories(ctx, selectExpenseCategoryQuery+" WHERE ec.tenant_id = $1", tenant.ID)
}

func (g *GormExpenseCategoryRepository) GetByID(ctx context.Context, id uint) (category.ExpenseCategory, error) {
	tenant, err := composables.UseTenant(ctx)
	if err != nil {
		return nil, fmt.Errorf("failed to get tenant from context: %w", err)
	}

	categories, err := g.queryCategories(ctx, selectExpenseCategoryQuery+" WHERE ec.id = $1 AND ec.tenant_id = $2", id, tenant.ID)
=======
	query := selectExpenseCategoryQuery
	return g.queryCategories(ctx, query)
}

func (g *GormExpenseCategoryRepository) GetByID(ctx context.Context, id uint) (category.ExpenseCategory, error) {
	query := repo.Join(
		selectExpenseCategoryQuery,
		repo.JoinWhere("ec.id = $1"),
	)

	categories, err := g.queryCategories(ctx, query, id)
>>>>>>> 8f320a16
	if err != nil {
		return nil, fmt.Errorf("failed to get expense category with ID: %d: %w", id, err)
	}
	if len(categories) == 0 {
		return nil, fmt.Errorf("%s: id: %d", ErrExpenseCategoryNotFound.Error(), id)
	}
	return categories[0], nil
}

func (g *GormExpenseCategoryRepository) Create(ctx context.Context, data category.ExpenseCategory) (category.ExpenseCategory, error) {
	tx, err := composables.UseTx(ctx)
	if err != nil {
		return nil, fmt.Errorf("failed to get transaction: %w", err)
	}

	tenant, err := composables.UseTenant(ctx)
	if err != nil {
		return nil, fmt.Errorf("failed to get tenant from context: %w", err)
	}

	dbRow := toDBExpenseCategory(data)
<<<<<<< HEAD
	dbRow.TenantID = tenant.ID.String()

=======
	var id uint
>>>>>>> 8f320a16
	if err := tx.QueryRow(
		ctx,
		insertExpenseCategoryQuery,
		dbRow.TenantID,
		dbRow.Name,
		dbRow.Description,
		dbRow.Amount,
		dbRow.AmountCurrencyID,
	).Scan(&id); err != nil {
		return nil, fmt.Errorf("failed to create expense category: %w", err)
	}
	return g.GetByID(ctx, id)
}

func (g *GormExpenseCategoryRepository) Update(ctx context.Context, data category.ExpenseCategory) (category.ExpenseCategory, error) {
	tx, err := composables.UseTx(ctx)
	if err != nil {
		return nil, fmt.Errorf("failed to get transaction: %w", err)
	}

	tenant, err := composables.UseTenant(ctx)
	if err != nil {
		return nil, fmt.Errorf("failed to get tenant from context: %w", err)
	}

	dbRow := toDBExpenseCategory(data)
	dbRow.TenantID = tenant.ID.String()

	if _, err := tx.Exec(
		ctx,
		updateExpenseCategoryQuery,
		dbRow.Name,
		dbRow.Description,
		dbRow.Amount,
		dbRow.AmountCurrencyID,
		data.ID(),
		dbRow.TenantID,
	); err != nil {
		return nil, fmt.Errorf("failed to update expense category with ID: %d: %w", data.ID(), err)
	}
	return g.GetByID(ctx, data.ID())
}

func (g *GormExpenseCategoryRepository) Delete(ctx context.Context, id uint) error {
	tx, err := composables.UseTx(ctx)
	if err != nil {
		return fmt.Errorf("failed to get transaction: %w", err)
	}
<<<<<<< HEAD

	tenant, err := composables.UseTenant(ctx)
	if err != nil {
		return fmt.Errorf("failed to get tenant from context: %w", err)
	}

	if _, err := tx.Exec(ctx, deleteExpenseCategoryQuery, id, tenant.ID); err != nil {
		return err
=======
	if _, err := tx.Exec(ctx, deleteExpenseCategoryQuery, id); err != nil {
		return fmt.Errorf("failed to delete expense category with ID: %d: %w", id, err)
>>>>>>> 8f320a16
	}
	return nil
}<|MERGE_RESOLUTION|>--- conflicted
+++ resolved
@@ -66,9 +66,14 @@
 	}
 }
 
-func (g *GormExpenseCategoryRepository) buildCategoryFilters(params *category.FindParams) ([]string, []interface{}, error) {
-	where := []string{"1 = 1"}
-	args := []interface{}{}
+func (g *GormExpenseCategoryRepository) buildCategoryFilters(ctx context.Context, params *category.FindParams) ([]string, []interface{}, error) {
+	tenant, err := composables.UseTenant(ctx)
+	if err != nil {
+		return nil, nil, fmt.Errorf("failed to get tenant from context: %w", err)
+	}
+
+	where := []string{"ec.tenant_id = $1"}
+	args := []interface{}{tenant.ID.String()}
 
 	for _, filter := range params.Filters {
 		column, ok := g.fieldMap[filter.Column]
@@ -144,21 +149,9 @@
 func (g *GormExpenseCategoryRepository) GetPaginated(
 	ctx context.Context, params *category.FindParams,
 ) ([]category.ExpenseCategory, error) {
-<<<<<<< HEAD
-	tenant, err := composables.UseTenant(ctx)
-	if err != nil {
-		return nil, fmt.Errorf("failed to get tenant from context: %w", err)
-	}
-
-	where, args := []string{"ec.tenant_id = $1"}, []interface{}{tenant.ID}
-
-	if params.CreatedAt.To != "" && params.CreatedAt.From != "" {
-		where, args = append(where, fmt.Sprintf("ec.created_at BETWEEN $%d and $%d", len(args)+1, len(args)+2)), append(args, params.CreatedAt.From, params.CreatedAt.To)
-=======
-	where, args, err := g.buildCategoryFilters(params)
+	where, args, err := g.buildCategoryFilters(ctx, params)
 	if err != nil {
 		return nil, fmt.Errorf("failed to build filters: %w", err)
->>>>>>> 8f320a16
 	}
 
 	sortFields := make([]string, 0, len(params.SortBy.Fields))
@@ -186,21 +179,11 @@
 		return 0, fmt.Errorf("failed to get transaction: %w", err)
 	}
 
-	where, args, err := g.buildCategoryFilters(params)
+	where, args, err := g.buildCategoryFilters(ctx, params)
 	if err != nil {
 		return 0, fmt.Errorf("failed to build filters: %w", err)
 	}
 
-<<<<<<< HEAD
-	tenant, err := composables.UseTenant(ctx)
-	if err != nil {
-		return 0, fmt.Errorf("failed to get tenant from context: %w", err)
-	}
-
-	var count uint
-	if err := pool.QueryRow(ctx, countExpenseCategoryQuery+" WHERE tenant_id = $1", tenant.ID).Scan(&count); err != nil {
-		return 0, err
-=======
 	query := repo.Join(
 		countExpenseCategoryQuery,
 		repo.JoinWhere(where...),
@@ -210,41 +193,36 @@
 	err = tx.QueryRow(ctx, query, args...).Scan(&count)
 	if err != nil {
 		return 0, fmt.Errorf("failed to count expense categories: %w", err)
->>>>>>> 8f320a16
 	}
 	return count, nil
 }
 
 func (g *GormExpenseCategoryRepository) GetAll(ctx context.Context) ([]category.ExpenseCategory, error) {
-<<<<<<< HEAD
 	tenant, err := composables.UseTenant(ctx)
 	if err != nil {
 		return nil, fmt.Errorf("failed to get tenant from context: %w", err)
 	}
 
-	return g.queryCategories(ctx, selectExpenseCategoryQuery+" WHERE ec.tenant_id = $1", tenant.ID)
-}
-
-func (g *GormExpenseCategoryRepository) GetByID(ctx context.Context, id uint) (category.ExpenseCategory, error) {
-	tenant, err := composables.UseTenant(ctx)
-	if err != nil {
-		return nil, fmt.Errorf("failed to get tenant from context: %w", err)
-	}
-
-	categories, err := g.queryCategories(ctx, selectExpenseCategoryQuery+" WHERE ec.id = $1 AND ec.tenant_id = $2", id, tenant.ID)
-=======
-	query := selectExpenseCategoryQuery
-	return g.queryCategories(ctx, query)
-}
-
-func (g *GormExpenseCategoryRepository) GetByID(ctx context.Context, id uint) (category.ExpenseCategory, error) {
 	query := repo.Join(
 		selectExpenseCategoryQuery,
-		repo.JoinWhere("ec.id = $1"),
-	)
-
-	categories, err := g.queryCategories(ctx, query, id)
->>>>>>> 8f320a16
+		repo.JoinWhere("ec.tenant_id = $1"),
+	)
+
+	return g.queryCategories(ctx, query, tenant.ID.String())
+}
+
+func (g *GormExpenseCategoryRepository) GetByID(ctx context.Context, id uint) (category.ExpenseCategory, error) {
+	tenant, err := composables.UseTenant(ctx)
+	if err != nil {
+		return nil, fmt.Errorf("failed to get tenant from context: %w", err)
+	}
+
+	query := repo.Join(
+		selectExpenseCategoryQuery,
+		repo.JoinWhere("ec.id = $1 AND ec.tenant_id = $2"),
+	)
+
+	categories, err := g.queryCategories(ctx, query, id, tenant.ID.String())
 	if err != nil {
 		return nil, fmt.Errorf("failed to get expense category with ID: %d: %w", id, err)
 	}
@@ -266,12 +244,9 @@
 	}
 
 	dbRow := toDBExpenseCategory(data)
-<<<<<<< HEAD
 	dbRow.TenantID = tenant.ID.String()
 
-=======
 	var id uint
->>>>>>> 8f320a16
 	if err := tx.QueryRow(
 		ctx,
 		insertExpenseCategoryQuery,
@@ -320,19 +295,14 @@
 	if err != nil {
 		return fmt.Errorf("failed to get transaction: %w", err)
 	}
-<<<<<<< HEAD
 
 	tenant, err := composables.UseTenant(ctx)
 	if err != nil {
 		return fmt.Errorf("failed to get tenant from context: %w", err)
 	}
 
-	if _, err := tx.Exec(ctx, deleteExpenseCategoryQuery, id, tenant.ID); err != nil {
-		return err
-=======
-	if _, err := tx.Exec(ctx, deleteExpenseCategoryQuery, id); err != nil {
+	if _, err := tx.Exec(ctx, deleteExpenseCategoryQuery, id, tenant.ID.String()); err != nil {
 		return fmt.Errorf("failed to delete expense category with ID: %d: %w", id, err)
->>>>>>> 8f320a16
 	}
 	return nil
 }