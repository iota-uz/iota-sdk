--- conflicted
+++ resolved
@@ -134,18 +134,15 @@
 	if err != nil {
 		return nil, err
 	}
-<<<<<<< HEAD
+
 	tenantID, err := uuid.Parse(dbCategory.TenantID)
 	if err != nil {
 		return nil, err
 	}
 
-	return category.NewWithID(
-		dbCategory.ID,
-		tenantID,
-=======
 	opts := []category.Option{
 		category.WithID(dbCategory.ID),
+		category.WithTenantID(tenantID),
 		category.WithCreatedAt(dbCategory.CreatedAt),
 		category.WithUpdatedAt(dbCategory.UpdatedAt),
 	}
@@ -155,7 +152,6 @@
 	}
 
 	return category.New(
->>>>>>> e0f3ef1c
 		dbCategory.Name,
 		dbCategory.Amount,
 		domainCurrency,
@@ -201,42 +197,19 @@
 	}
 }
 
-<<<<<<< HEAD
-func toDomainExpense(dbExpense *models.Expense, dbTransaction *models.Transaction) (*expense.Expense, error) {
+func toDomainExpense(dbExpense *models.Expense, dbTransaction *models.Transaction) (expense.Expense, error) {
 	tenantID, err := uuid.Parse(dbTransaction.TenantID)
 	if err != nil {
 		return nil, err
 	}
 
-	return &expense.Expense{
-		ID:      dbExpense.ID,
-		Amount:  -1 * dbTransaction.Amount,
-		Account: moneyaccount.Account{ID: *dbTransaction.OriginAccountID}, //nolint:exhaustruct
-		Category: category.NewWithID(
-			dbExpense.CategoryID,
-			tenantID,
-			"",
-			"",
-			0,
-			nil,
-			dbExpense.CreatedAt,
-			dbExpense.UpdatedAt,
-		),
-		Comment:          dbTransaction.Comment,
-		TransactionID:    dbExpense.TransactionID,
-		AccountingPeriod: dbTransaction.AccountingPeriod,
-		Date:             dbTransaction.TransactionDate,
-		CreatedAt:        dbExpense.CreatedAt,
-		UpdatedAt:        dbExpense.UpdatedAt,
-	}, nil
-=======
-func toDomainExpense(dbExpense *models.Expense, dbTransaction *models.Transaction) (expense.Expense, error) {
 	account := moneyaccount.Account{ID: *dbTransaction.OriginAccountID} //nolint:exhaustruct
 	expenseCategory := category.New(
 		"",  // name - will be populated when actual category is fetched
 		0.0, // amount - will be populated when actual category is fetched
 		nil, // currency - will be populated when actual category is fetched
 		category.WithID(dbExpense.CategoryID),
+		category.WithTenantID(tenantID),
 		category.WithCreatedAt(dbExpense.CreatedAt),
 		category.WithUpdatedAt(dbExpense.UpdatedAt),
 	)
@@ -255,7 +228,6 @@
 	)
 
 	return domainExpense, nil
->>>>>>> e0f3ef1c
 }
 
 func toDBExpense(entity expense.Expense) (*models.Expense, *transaction.Transaction) {
