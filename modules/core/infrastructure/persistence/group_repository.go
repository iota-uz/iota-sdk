package persistence

import (
	"context"
	"fmt"

	"github.com/go-faster/errors"
	"github.com/google/uuid"
	"github.com/iota-uz/iota-sdk/modules/core/domain/aggregates/group"
	"github.com/iota-uz/iota-sdk/modules/core/domain/aggregates/role"
	"github.com/iota-uz/iota-sdk/modules/core/domain/aggregates/user"
	"github.com/iota-uz/iota-sdk/modules/core/infrastructure/persistence/models"
	"github.com/iota-uz/iota-sdk/pkg/composables"
	"github.com/iota-uz/iota-sdk/pkg/repo"
)

var (
	ErrGroupNotFound = errors.New("group not found")
)

const (
	groupFindQuery = `
		SELECT DISTINCT
			g.id,
			g.type,
			g.name,
			g.description,
			g.created_at,
			g.updated_at,
			g.tenant_id
		FROM user_groups g`

	groupCountQuery = `SELECT COUNT(DISTINCT g.id) FROM user_groups g`

	groupDeleteQuery     = `DELETE FROM user_groups WHERE id = $1 AND tenant_id = $2`
	groupUserDeleteQuery = `DELETE FROM group_users WHERE group_id = $1`
	groupRoleDeleteQuery = `DELETE FROM group_roles WHERE group_id = $1`
	groupUserInsertQuery = `INSERT INTO group_users (group_id, user_id) VALUES`
	groupRoleInsertQuery = `INSERT INTO group_roles (group_id, role_id) VALUES`
)

type PgGroupRepository struct {
	userRepository user.Repository
	roleRepository role.Repository
	fieldMap       map[group.Field]string
}

func NewGroupRepository(userRepo user.Repository, roleRepo role.Repository) group.Repository {
	return &PgGroupRepository{
		userRepository: userRepo,
		roleRepository: roleRepo,
		fieldMap: map[group.Field]string{
<<<<<<< HEAD
			group.CreatedAt: "g.created_at",
			group.UpdatedAt: "g.updated_at",
			group.TenantID:  "g.tenant_id",
=======
			group.CreatedAtField: "g.created_at",
			group.UpdatedAtField: "g.updated_at",
>>>>>>> ce36c4b4
		},
	}
}

func (g *PgGroupRepository) buildGroupFilters(params *group.FindParams) ([]string, []interface{}, error) {
	where := []string{"1 = 1"}
	var args []interface{}

	for _, filter := range params.Filters {
		column, ok := g.fieldMap[filter.Column]
		if !ok {
			return nil, nil, errors.Wrap(fmt.Errorf("unknown filter field: %v", filter.Column), "invalid filter")
		}
		where = append(where, filter.Filter.String(column, len(args)+1))
		args = append(args, filter.Filter.Value()...)
	}

	if params.Search != "" {
		index := len(args) + 1
		where = append(where, fmt.Sprintf("(g.name ILIKE $%d OR g.description ILIKE $%d)", index, index))
		args = append(args, "%"+params.Search+"%")
	}

	return where, args, nil
}

func (g *PgGroupRepository) GetPaginated(ctx context.Context, params *group.FindParams) ([]group.Group, error) {
	sortFields := make([]string, 0, len(params.SortBy.Fields))

	for _, f := range params.SortBy.Fields {
		if field, ok := g.fieldMap[f]; ok {
			sortFields = append(sortFields, field)
		} else {
			return nil, errors.Wrap(fmt.Errorf("unknown sort field: %v", f), "invalid pagination parameters")
		}
	}

	where, args, err := g.buildGroupFilters(params)
	if err != nil {
		return nil, err
	}

	baseQuery := groupFindQuery

	query := repo.Join(
		baseQuery,
		repo.JoinWhere(where...),
		repo.OrderBy(sortFields, params.SortBy.Ascending),
		repo.FormatLimitOffset(params.Limit, params.Offset),
	)

	groups, err := g.queryGroups(ctx, query, args...)
	if err != nil {
		return nil, errors.Wrap(err, "failed to get paginated groups")
	}
	return groups, nil
}

func (g *PgGroupRepository) Count(ctx context.Context, params *group.FindParams) (int64, error) {
	tx, err := composables.UseTx(ctx)
	if err != nil {
		return 0, errors.Wrap(err, "failed to get transaction")
	}

	where, args, err := g.buildGroupFilters(params)
	if err != nil {
		return 0, err
	}

	baseQuery := groupCountQuery

	query := repo.Join(
		baseQuery,
		repo.JoinWhere(where...),
	)

	var count int64
	err = tx.QueryRow(ctx, query, args...).Scan(&count)
	if err != nil {
		return 0, errors.Wrap(err, "failed to count groups")
	}
	return count, nil
}

func (g *PgGroupRepository) GetByID(ctx context.Context, id uuid.UUID) (group.Group, error) {
	tenant, err := composables.UseTenant(ctx)
	if err != nil {
		return nil, errors.Wrap(err, "failed to get tenant from context")
	}

	groups, err := g.queryGroups(ctx, groupFindQuery+" WHERE g.id = $1 AND g.tenant_id = $2", id.String(), tenant.ID)
	if err != nil {
		return nil, errors.Wrap(err, fmt.Sprintf("failed to query group with id: %s", id.String()))
	}
	if len(groups) == 0 {
		return nil, errors.Wrap(ErrGroupNotFound, fmt.Sprintf("id: %s", id.String()))
	}
	return groups[0], nil
}

func (g *PgGroupRepository) Exists(ctx context.Context, id uuid.UUID) (bool, error) {
	tx, err := composables.UseTx(ctx)
	if err != nil {
		return false, errors.Wrap(err, "failed to get transaction")
	}

	tenant, err := composables.UseTenant(ctx)
	if err != nil {
		return false, errors.Wrap(err, "failed to get tenant from context")
	}

	var exists bool
	err = tx.QueryRow(ctx, "SELECT EXISTS(SELECT 1 FROM user_groups WHERE id = $1 AND tenant_id = $2)",
		id.String(), tenant.ID).Scan(&exists)
	if err != nil {
		return false, errors.Wrap(err, "failed to check if group exists")
	}
	return exists, nil
}

func (g *PgGroupRepository) Save(ctx context.Context, group group.Group) (group.Group, error) {
	exists, err := g.Exists(ctx, group.ID())
	if err != nil {
		return nil, errors.Wrap(err, "failed to check if group exists")
	}

	if exists {
		return g.update(ctx, group)
	}
	return g.create(ctx, group)
}

func (g *PgGroupRepository) create(ctx context.Context, entity group.Group) (group.Group, error) {
	tx, err := composables.UseTx(ctx)
	if err != nil {
		return nil, errors.Wrap(err, "failed to get transaction")
	}

	tenant, err := composables.UseTenant(ctx)
	if err != nil {
		return nil, errors.Wrap(err, "failed to get tenant from context")
	}

	// Generate a new UUID if not provided
	var groupID uuid.UUID
	if entity.ID() == uuid.Nil {
		groupID = uuid.New()
	} else {
		groupID = entity.ID()
	}

	dbGroup := ToDBGroup(entity)
	dbGroup.ID = groupID.String()
	dbGroup.TenantID = tenant.ID.String()

	fields := []string{
		"id",
		"type",
		"name",
		"description",
		"created_at",
		"updated_at",
		"tenant_id",
	}

	values := []interface{}{
		dbGroup.ID,
		dbGroup.Type,
		dbGroup.Name,
		dbGroup.Description,
		dbGroup.CreatedAt,
		dbGroup.UpdatedAt,
		dbGroup.TenantID,
	}

	_, err = tx.Exec(ctx, repo.Insert("user_groups", fields), values...)
	if err != nil {
		return nil, errors.Wrap(err, "failed to insert group")
	}

	if err := g.updateGroupUsers(ctx, dbGroup.ID, entity.Users()); err != nil {
		return nil, errors.Wrap(err, fmt.Sprintf("failed to update users for group ID: %s", dbGroup.ID))
	}

	if err := g.updateGroupRoles(ctx, dbGroup.ID, entity.Roles()); err != nil {
		return nil, errors.Wrap(err, fmt.Sprintf("failed to update roles for group ID: %s", dbGroup.ID))
	}

	id, err := uuid.Parse(dbGroup.ID)
	if err != nil {
		return nil, errors.Wrap(err, "failed to parse UUID")
	}

	return g.GetByID(ctx, id)
}

func (g *PgGroupRepository) update(ctx context.Context, entity group.Group) (group.Group, error) {
	tx, err := composables.UseTx(ctx)
	if err != nil {
		return nil, errors.Wrap(err, "failed to get transaction")
	}

	dbGroup := ToDBGroup(entity)

	fields := []string{
		"name",
		"description",
		"updated_at",
	}

	values := []interface{}{
		dbGroup.Name,
		dbGroup.Description,
		dbGroup.UpdatedAt,
	}

	values = append(values, dbGroup.ID)

	_, err = tx.Exec(ctx, repo.Update("user_groups", fields, fmt.Sprintf("id = $%d", len(values))), values...)

	if err != nil {
		return nil, errors.Wrap(err, fmt.Sprintf("failed to update group with ID: %s", dbGroup.ID))
	}

	if err := g.updateGroupUsers(ctx, dbGroup.ID, entity.Users()); err != nil {
		return nil, errors.Wrap(err, fmt.Sprintf("failed to update users for group ID: %s", dbGroup.ID))
	}

	if err := g.updateGroupRoles(ctx, dbGroup.ID, entity.Roles()); err != nil {
		return nil, errors.Wrap(err, fmt.Sprintf("failed to update roles for group ID: %s", dbGroup.ID))
	}

	id, err := uuid.Parse(dbGroup.ID)
	if err != nil {
		return nil, errors.Wrap(err, "failed to parse UUID")
	}

	return g.GetByID(ctx, id)
}

func (g *PgGroupRepository) Delete(ctx context.Context, id uuid.UUID) error {
	uuidStr := id.String()

	tenant, err := composables.UseTenant(ctx)
	if err != nil {
		return errors.Wrap(err, "failed to get tenant from context")
	}

	if err := g.execQuery(ctx, groupUserDeleteQuery, uuidStr); err != nil {
		return errors.Wrap(err, fmt.Sprintf("failed to delete users for group ID: %s", uuidStr))
	}

	if err := g.execQuery(ctx, groupRoleDeleteQuery, uuidStr); err != nil {
		return errors.Wrap(err, fmt.Sprintf("failed to delete roles for group ID: %s", uuidStr))
	}

	if err := g.execQuery(ctx, groupDeleteQuery, uuidStr, tenant.ID); err != nil {
		return errors.Wrap(err, fmt.Sprintf("failed to delete group with ID: %s", uuidStr))
	}

	return nil
}

func (g *PgGroupRepository) queryGroups(ctx context.Context, query string, args ...interface{}) ([]group.Group, error) {
	tx, err := composables.UseTx(ctx)
	if err != nil {
		return nil, errors.Wrap(err, "failed to get transaction")
	}

	rows, err := tx.Query(ctx, query, args...)
	if err != nil {
		return nil, errors.Wrap(err, "failed to execute query")
	}
	defer rows.Close()

	var dbGroups []*models.Group
	for rows.Next() {
		var dbGroup models.Group

		if err := rows.Scan(
			&dbGroup.ID,
			&dbGroup.Type,
			&dbGroup.Name,
			&dbGroup.Description,
			&dbGroup.CreatedAt,
			&dbGroup.UpdatedAt,
			&dbGroup.TenantID,
		); err != nil {
			return nil, errors.Wrap(err, "failed to scan group row")
		}
		dbGroups = append(dbGroups, &dbGroup)
	}

	if err := rows.Err(); err != nil {
		return nil, errors.Wrap(err, "row iteration error")
	}

	entities := make([]group.Group, 0, len(dbGroups))
	for _, dbGroup := range dbGroups {
		roles, err := g.groupRoles(ctx, dbGroup.ID)
		if err != nil {
			return nil, errors.Wrap(err, fmt.Sprintf("failed to get roles for group ID: %s", dbGroup.ID))
		}

		users, err := g.groupUsers(ctx, dbGroup.ID)
		if err != nil {
			return nil, errors.Wrap(err, fmt.Sprintf("failed to get users for group ID: %s", dbGroup.ID))
		}

		domainGroup, err := ToDomainGroup(dbGroup, users, roles)
		if err != nil {
			return nil, errors.Wrap(err, fmt.Sprintf("failed to convert group ID: %s to domain entity", dbGroup.ID))
		}

		entities = append(entities, domainGroup)
	}

	return entities, nil
}

func (g *PgGroupRepository) groupRoles(ctx context.Context, groupID string) ([]role.Role, error) {
	tx, err := composables.UseTx(ctx)
	if err != nil {
		return nil, errors.Wrap(err, "failed to get transaction")
	}

	// Get role IDs associated with this group
	rows, err := tx.Query(ctx, "SELECT role_id FROM group_roles WHERE group_id = $1", groupID)
	if err != nil {
		return nil, errors.Wrap(err, fmt.Sprintf("failed to query role IDs for group ID: %s", groupID))
	}
	defer rows.Close()

	var roleIDs []uint
	for rows.Next() {
		var roleID uint
		if err := rows.Scan(&roleID); err != nil {
			return nil, errors.Wrap(err, "failed to scan role ID")
		}
		roleIDs = append(roleIDs, roleID)
	}

	if err := rows.Err(); err != nil {
		return nil, errors.Wrap(err, "row iteration error")
	}

	// Get roles by their IDs using the role repository
	roles := make([]role.Role, 0, len(roleIDs))
	for _, roleID := range roleIDs {
		role, err := g.roleRepository.GetByID(ctx, roleID)
		if err != nil {
			return nil, errors.Wrap(err, fmt.Sprintf("failed to get role with ID: %d", roleID))
		}
		roles = append(roles, role)
	}

	return roles, nil
}

func (g *PgGroupRepository) groupUsers(ctx context.Context, groupID string) ([]user.User, error) {
	tx, err := composables.UseTx(ctx)
	if err != nil {
		return nil, errors.Wrap(err, "failed to get transaction")
	}

	// Get user IDs associated with this group
	rows, err := tx.Query(ctx, "SELECT user_id FROM group_users WHERE group_id = $1", groupID)
	if err != nil {
		return nil, errors.Wrap(err, fmt.Sprintf("failed to query user IDs for group ID: %s", groupID))
	}
	defer rows.Close()

	var userIDs []uint
	for rows.Next() {
		var userID uint
		if err := rows.Scan(&userID); err != nil {
			return nil, errors.Wrap(err, "failed to scan user ID")
		}
		userIDs = append(userIDs, userID)
	}

	if err := rows.Err(); err != nil {
		return nil, errors.Wrap(err, "row iteration error")
	}

	// Get users by their IDs using the user repository
	users := make([]user.User, 0, len(userIDs))
	for _, userID := range userIDs {
		user, err := g.userRepository.GetByID(ctx, userID)
		if err != nil {
			return nil, errors.Wrap(err, fmt.Sprintf("failed to get user with ID: %d", userID))
		}
		users = append(users, user)
	}

	return users, nil
}

func (g *PgGroupRepository) execQuery(ctx context.Context, query string, args ...interface{}) error {
	tx, err := composables.UseTx(ctx)
	if err != nil {
		return errors.Wrap(err, "failed to get transaction")
	}
	_, err = tx.Exec(ctx, query, args...)
	if err != nil {
		return errors.Wrap(err, "failed to execute query")
	}
	return nil
}

func (g *PgGroupRepository) updateGroupUsers(ctx context.Context, groupID string, users []user.User) error {
	if err := g.execQuery(ctx, groupUserDeleteQuery, groupID); err != nil {
		return errors.Wrap(err, fmt.Sprintf("failed to delete existing users for group ID: %s", groupID))
	}

	if len(users) == 0 {
		return nil
	}

	values := make([][]interface{}, 0, len(users))
	for _, u := range users {
		values = append(values, []interface{}{groupID, u.ID()})
	}
	q, args := repo.BatchInsertQueryN(groupUserInsertQuery, values)
	if err := g.execQuery(ctx, q, args...); err != nil {
		return errors.Wrap(err, fmt.Sprintf("failed to insert users for group ID: %s", groupID))
	}
	return nil
}

func (g *PgGroupRepository) updateGroupRoles(ctx context.Context, groupID string, roles []role.Role) error {
	if err := g.execQuery(ctx, groupRoleDeleteQuery, groupID); err != nil {
		return errors.Wrap(err, fmt.Sprintf("failed to delete existing roles for group ID: %s", groupID))
	}

	if len(roles) == 0 {
		return nil
	}

	values := make([][]interface{}, 0, len(roles))
	for _, r := range roles {
		values = append(values, []interface{}{groupID, r.ID()})
	}
	q, args := repo.BatchInsertQueryN(groupRoleInsertQuery, values)
	if err := g.execQuery(ctx, q, args...); err != nil {
		return errors.Wrap(err, fmt.Sprintf("failed to insert roles for group ID: %s", groupID))
	}
	return nil
}<|MERGE_RESOLUTION|>--- conflicted
+++ resolved
@@ -50,14 +50,9 @@
 		userRepository: userRepo,
 		roleRepository: roleRepo,
 		fieldMap: map[group.Field]string{
-<<<<<<< HEAD
-			group.CreatedAt: "g.created_at",
-			group.UpdatedAt: "g.updated_at",
-			group.TenantID:  "g.tenant_id",
-=======
 			group.CreatedAtField: "g.created_at",
 			group.UpdatedAtField: "g.updated_at",
->>>>>>> ce36c4b4
+			group.TenantID:  "g.tenant_id",
 		},
 	}
 }
