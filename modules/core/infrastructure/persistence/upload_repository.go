--- conflicted
+++ resolved
@@ -113,7 +113,11 @@
 		where, args = append(where, fmt.Sprintf("mimetype = $%d", len(args)+1)), append(args, params.Mimetype.String())
 	}
 
-<<<<<<< HEAD
+	query := repo.Join(
+		selectUploadQuery,
+		repo.JoinWhere(where...),
+		params.SortBy.ToSQL(g.fieldMap),
+		repo.FormatLimitOffset(params.Limit, params.Offset),
 	tenant, err := composables.UseTenant(ctx)
 	if err != nil {
 		return nil, err
@@ -129,13 +133,6 @@
 			repo.FormatLimitOffset(params.Limit, params.Offset),
 		),
 		args...,
-=======
-	query := repo.Join(
-		selectUploadQuery,
-		repo.JoinWhere(where...),
-		params.SortBy.ToSQL(g.fieldMap),
-		repo.FormatLimitOffset(params.Limit, params.Offset),
->>>>>>> 778c51c9
 	)
 	return g.queryUploads(ctx, query, args...)
 }
