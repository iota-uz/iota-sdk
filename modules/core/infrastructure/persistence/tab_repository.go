package persistence

import (
	"context"
<<<<<<< HEAD
	"errors"
	"fmt"
	"strings"

	"github.com/iota-agency/iota-sdk/modules/core/infrastructure/persistence/models"

	"github.com/iota-agency/iota-sdk/pkg/composables"
	"github.com/iota-agency/iota-sdk/pkg/domain/entities/tab"
)

var (
	ErrTabNotFound = errors.New("tab not found")
=======
	tab2 "github.com/iota-uz/iota-sdk/modules/core/domain/entities/tab"
	"github.com/iota-uz/iota-sdk/modules/core/infrastructure/persistence/models"

	"github.com/iota-uz/iota-sdk/pkg/composables"
	"github.com/iota-uz/iota-sdk/pkg/graphql/helpers"
	"github.com/iota-uz/iota-sdk/pkg/mapping"
>>>>>>> 407ee800
)

type GormTabRepository struct{}

func NewTabRepository() tab2.Repository {
	return &GormTabRepository{}
}

func (g *GormTabRepository) Count(ctx context.Context) (int64, error) {
	pool, err := composables.UsePool(ctx)
	if err != nil {
		return 0, err
	}
	var count int64
	if err := pool.QueryRow(ctx, `
		SELECT COUNT(*) as count FROM tabs
	`).Scan(&count); err != nil {
		return 0, err
	}
	return count, nil
}

<<<<<<< HEAD
func (g *GormTabRepository) GetAll(ctx context.Context, params *tab.FindParams) ([]*tab.Tab, error) {
	pool, err := composables.UsePool(ctx)
	if err != nil {
		return nil, err
	}
	where, args := []string{"1 = 1"}, []interface{}{}
	if params.UserID != 0 {
		where, args = append(where, fmt.Sprintf("user_id = $%d", len(args)+1)), append(args, params.UserID)
	}

	if params.ID != 0 {
		where, args = append(where, fmt.Sprintf("id = $%d", len(args)+1)), append(args, params.ID)
=======
func (g *GormTabRepository) GetAll(ctx context.Context, params *tab2.FindParams) ([]*tab2.Tab, error) {
	tx, ok := composables.UseTx(ctx)
	if !ok {
		return nil, composables.ErrNoTx
>>>>>>> 407ee800
	}

	rows, err := pool.Query(ctx, `
		SELECT id, href, user_id, position FROM tabs
		WHERE `+strings.Join(where, " AND "), args...)

	if err != nil {
		return nil, err
	}
	defer rows.Close()

	tabs := make([]*tab.Tab, 0)
	for rows.Next() {
		var tab models.Tab
		if err := rows.Scan(
			&tab.ID,
			&tab.Href,
			&tab.UserID,
			&tab.Position,
		); err != nil {
			return nil, err
		}

		domainTab, err := ToDomainTab(&tab)
		if err != nil {
			return nil, err
		}
		tabs = append(tabs, domainTab)
	}

	if err := rows.Err(); err != nil {
		return nil, err
	}

	return tabs, nil
}

<<<<<<< HEAD
func (g *GormTabRepository) GetUserTabs(ctx context.Context, userID uint) ([]*tab.Tab, error) {
	tabs, err := g.GetAll(ctx, &tab.FindParams{
		UserID: userID,
	})
	if err != nil {
=======
func (g *GormTabRepository) GetUserTabs(ctx context.Context, userID uint) ([]*tab2.Tab, error) {
	tx, ok := composables.UseTx(ctx)
	if !ok {
		return nil, composables.ErrNoTx
	}
	var entities []*models.Tab
	if err := tx.Where("user_id = ?", userID).Find(&entities).Error; err != nil {
>>>>>>> 407ee800
		return nil, err
	}
	return tabs, nil
}

<<<<<<< HEAD
func (g *GormTabRepository) GetByID(ctx context.Context, id uint) (*tab.Tab, error) {
	tabs, err := g.GetAll(ctx, &tab.FindParams{
		ID: id,
	})
	if err != nil {
=======
func (g *GormTabRepository) GetByID(ctx context.Context, id uint) (*tab2.Tab, error) {
	tx, ok := composables.UseTx(ctx)
	if !ok {
		return nil, composables.ErrNoTx
	}
	var entity models.Tab
	if err := tx.Where("id = ?", id).First(&entity).Error; err != nil {
>>>>>>> 407ee800
		return nil, err
	}
	if len(tabs) == 0 {
		return nil, ErrTabNotFound
	}
	return tabs[0], nil
}

<<<<<<< HEAD
func (g *GormTabRepository) Create(ctx context.Context, data *tab.Tab) error {
	tx, err := composables.UsePoolTx(ctx)
	if err != nil {
		return err
=======
func (g *GormTabRepository) Create(ctx context.Context, data *tab2.Tab) error {
	tx, ok := composables.UseTx(ctx)
	if !ok {
		return composables.ErrNoTx
>>>>>>> 407ee800
	}
	tab := ToDBTab(data)
	if err := tx.QueryRow(ctx, `
		INSERT INTO tabs (href, user_id, position) VALUES ($1, $2, $3) RETURNING id
	`, tab.Href, tab.UserID, tab.Position).Scan(&data.ID); err != nil {
		return err
	}
	return nil
}

func (g *GormTabRepository) CreateMany(ctx context.Context, tabs []*tab.Tab) error {
	tx, err := composables.UsePoolTx(ctx)
	if err != nil {
		return err
	}
	for _, data := range tabs {
		tab := ToDBTab(data)
		if err := tx.QueryRow(ctx, `
		INSERT INTO tabs (href, user_id, position) VALUES ($1, $2, $3) RETURNING id
	`, tab.Href, tab.UserID, tab.Position).Scan(&data.ID); err != nil {
			return err
		}
	}
	return nil
}

<<<<<<< HEAD
func (g *GormTabRepository) CreateOrUpdate(ctx context.Context, data *tab.Tab) error {
	u, err := g.GetByID(ctx, data.ID)
	if err != nil && !errors.Is(err, ErrTabNotFound) {
		return err
	}
	if u != nil {
		if err := g.Update(ctx, data); err != nil {
			return err
		}
	} else {
		if err := g.Create(ctx, data); err != nil {
			return err
		}
=======
func (g *GormTabRepository) CreateOrUpdate(ctx context.Context, data *tab2.Tab) error {
	tx, ok := composables.UseTx(ctx)
	if !ok {
		return composables.ErrNoTx
>>>>>>> 407ee800
	}
	return nil
}

<<<<<<< HEAD
func (g *GormTabRepository) Update(ctx context.Context, data *tab.Tab) error {
	tx, err := composables.UsePoolTx(ctx)
	if err != nil {
		return err
=======
func (g *GormTabRepository) Update(ctx context.Context, data *tab2.Tab) error {
	tx, ok := composables.UseTx(ctx)
	if !ok {
		return composables.ErrNoTx
>>>>>>> 407ee800
	}
	tab := ToDBTab(data)
	if _, err := tx.Exec(ctx, `
		UPDATE tabs
		SET href = $1, position = $2
		WHERE id = $3
	`, tab.Href, tab.Position, tab.ID); err != nil {
		return err
	}
	return nil
}

func (g *GormTabRepository) Delete(ctx context.Context, id uint) error {
	tx, err := composables.UsePoolTx(ctx)
	if err != nil {
		return err
	}
	if _, err := tx.Exec(ctx, `DELETE FROM tabs where id = $1`, id); err != nil {
		return err
	}
	return nil
}

func (g *GormTabRepository) DeleteUserTabs(ctx context.Context, userID uint) error {
	tx, err := composables.UsePoolTx(ctx)
	if err != nil {
		return err
	}
	if _, err := tx.Exec(ctx, `DELETE FROM tabs where user_id = $1`, userID); err != nil {
		return err
	}
	return nil
}<|MERGE_RESOLUTION|>--- conflicted
+++ resolved
@@ -2,27 +2,19 @@
 
 import (
 	"context"
-<<<<<<< HEAD
+	tab2 "github.com/iota-uz/iota-sdk/modules/core/domain/entities/tab"
 	"errors"
 	"fmt"
 	"strings"
 
-	"github.com/iota-agency/iota-sdk/modules/core/infrastructure/persistence/models"
-
-	"github.com/iota-agency/iota-sdk/pkg/composables"
-	"github.com/iota-agency/iota-sdk/pkg/domain/entities/tab"
-)
-
-var (
-	ErrTabNotFound = errors.New("tab not found")
-=======
-	tab2 "github.com/iota-uz/iota-sdk/modules/core/domain/entities/tab"
 	"github.com/iota-uz/iota-sdk/modules/core/infrastructure/persistence/models"
 
 	"github.com/iota-uz/iota-sdk/pkg/composables"
 	"github.com/iota-uz/iota-sdk/pkg/graphql/helpers"
 	"github.com/iota-uz/iota-sdk/pkg/mapping"
->>>>>>> 407ee800
+)
+var (
+	ErrTabNotFound = errors.New("tab not found")
 )
 
 type GormTabRepository struct{}
@@ -45,8 +37,7 @@
 	return count, nil
 }
 
-<<<<<<< HEAD
-func (g *GormTabRepository) GetAll(ctx context.Context, params *tab.FindParams) ([]*tab.Tab, error) {
+func (g *GormTabRepository) GetAll(ctx context.Context, params *tab2.FindParams) ([]*tab2.Tab, error) {
 	pool, err := composables.UsePool(ctx)
 	if err != nil {
 		return nil, err
@@ -58,12 +49,6 @@
 
 	if params.ID != 0 {
 		where, args = append(where, fmt.Sprintf("id = $%d", len(args)+1)), append(args, params.ID)
-=======
-func (g *GormTabRepository) GetAll(ctx context.Context, params *tab2.FindParams) ([]*tab2.Tab, error) {
-	tx, ok := composables.UseTx(ctx)
-	if !ok {
-		return nil, composables.ErrNoTx
->>>>>>> 407ee800
 	}
 
 	rows, err := pool.Query(ctx, `
@@ -101,41 +86,21 @@
 	return tabs, nil
 }
 
-<<<<<<< HEAD
-func (g *GormTabRepository) GetUserTabs(ctx context.Context, userID uint) ([]*tab.Tab, error) {
+func (g *GormTabRepository) GetUserTabs(ctx context.Context, userID uint) ([]*tab2.Tab, error) {
 	tabs, err := g.GetAll(ctx, &tab.FindParams{
 		UserID: userID,
 	})
 	if err != nil {
-=======
-func (g *GormTabRepository) GetUserTabs(ctx context.Context, userID uint) ([]*tab2.Tab, error) {
-	tx, ok := composables.UseTx(ctx)
-	if !ok {
-		return nil, composables.ErrNoTx
-	}
-	var entities []*models.Tab
-	if err := tx.Where("user_id = ?", userID).Find(&entities).Error; err != nil {
->>>>>>> 407ee800
 		return nil, err
 	}
 	return tabs, nil
 }
 
-<<<<<<< HEAD
-func (g *GormTabRepository) GetByID(ctx context.Context, id uint) (*tab.Tab, error) {
+func (g *GormTabRepository) GetByID(ctx context.Context, id uint) (*tab2.Tab, error) {
 	tabs, err := g.GetAll(ctx, &tab.FindParams{
 		ID: id,
 	})
 	if err != nil {
-=======
-func (g *GormTabRepository) GetByID(ctx context.Context, id uint) (*tab2.Tab, error) {
-	tx, ok := composables.UseTx(ctx)
-	if !ok {
-		return nil, composables.ErrNoTx
-	}
-	var entity models.Tab
-	if err := tx.Where("id = ?", id).First(&entity).Error; err != nil {
->>>>>>> 407ee800
 		return nil, err
 	}
 	if len(tabs) == 0 {
@@ -144,17 +109,10 @@
 	return tabs[0], nil
 }
 
-<<<<<<< HEAD
-func (g *GormTabRepository) Create(ctx context.Context, data *tab.Tab) error {
+func (g *GormTabRepository) Create(ctx context.Context, data *tab2.Tab) error {
 	tx, err := composables.UsePoolTx(ctx)
 	if err != nil {
 		return err
-=======
-func (g *GormTabRepository) Create(ctx context.Context, data *tab2.Tab) error {
-	tx, ok := composables.UseTx(ctx)
-	if !ok {
-		return composables.ErrNoTx
->>>>>>> 407ee800
 	}
 	tab := ToDBTab(data)
 	if err := tx.QueryRow(ctx, `
@@ -181,8 +139,7 @@
 	return nil
 }
 
-<<<<<<< HEAD
-func (g *GormTabRepository) CreateOrUpdate(ctx context.Context, data *tab.Tab) error {
+func (g *GormTabRepository) CreateOrUpdate(ctx context.Context, data *tab2.Tab) error {
 	u, err := g.GetByID(ctx, data.ID)
 	if err != nil && !errors.Is(err, ErrTabNotFound) {
 		return err
@@ -195,27 +152,14 @@
 		if err := g.Create(ctx, data); err != nil {
 			return err
 		}
-=======
-func (g *GormTabRepository) CreateOrUpdate(ctx context.Context, data *tab2.Tab) error {
-	tx, ok := composables.UseTx(ctx)
-	if !ok {
-		return composables.ErrNoTx
->>>>>>> 407ee800
 	}
 	return nil
 }
 
-<<<<<<< HEAD
-func (g *GormTabRepository) Update(ctx context.Context, data *tab.Tab) error {
+func (g *GormTabRepository) Update(ctx context.Context, data *tab2.Tab) error {
 	tx, err := composables.UsePoolTx(ctx)
 	if err != nil {
 		return err
-=======
-func (g *GormTabRepository) Update(ctx context.Context, data *tab2.Tab) error {
-	tx, ok := composables.UseTx(ctx)
-	if !ok {
-		return composables.ErrNoTx
->>>>>>> 407ee800
 	}
 	tab := ToDBTab(data)
 	if _, err := tx.Exec(ctx, `
