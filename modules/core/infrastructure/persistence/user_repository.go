package persistence

import (
	"context"
	"fmt"

	"github.com/go-faster/errors"
	"github.com/google/uuid"
	"github.com/iota-uz/iota-sdk/modules/core/domain/aggregates/role"
	"github.com/iota-uz/iota-sdk/modules/core/domain/aggregates/user"
	"github.com/iota-uz/iota-sdk/modules/core/domain/entities/upload"
	"github.com/iota-uz/iota-sdk/modules/core/infrastructure/persistence/models"
	"github.com/iota-uz/iota-sdk/pkg/composables"
	"github.com/iota-uz/iota-sdk/pkg/repo"
)

var (
	ErrUserNotFound = errors.New("user not found")
)

const (
	userFindQuery = `
        SELECT
            u.id,
            u.first_name,
            u.last_name,
            u.middle_name,
            u.email,
            u.phone,
            u.password,
            u.ui_language,
            u.avatar_id,
            u.last_login,
            u.last_ip,
            u.last_action,
            u.created_at,
            u.updated_at
        FROM users u`

	userCountQuery = `SELECT COUNT(u.id) FROM users u`

	userUpdateLastLoginQuery = `UPDATE users SET last_login = NOW() WHERE id = $1`

	userUpdateLastActionQuery = `UPDATE users SET last_action = NOW() WHERE id = $1`

	userDeleteQuery     = `DELETE FROM users WHERE id = $1`
	userRoleDeleteQuery = `DELETE FROM user_roles WHERE user_id = $1`
	userRoleInsertQuery = `INSERT INTO user_roles (user_id, role_id) VALUES`
	
	userGroupDeleteQuery = `DELETE FROM group_users WHERE user_id = $1`
	userGroupInsertQuery = `INSERT INTO group_users (user_id, group_id) VALUES`

	userRolePermissionsQuery = `
				SELECT p.id, p.name, p.resource, p.action, p.modifier, p.description
				FROM role_permissions rp LEFT JOIN permissions p ON rp.permission_id = p.id WHERE role_id = $1`

	userRolesQuery = `
				SELECT
					r.id,
					r.name,
					r.description,
					r.created_at,
					r.updated_at
				FROM user_roles ur LEFT JOIN roles r ON ur.role_id = r.id WHERE ur.user_id = $1
			`
			
userGroupsQuery = `
				SELECT
					group_id
				FROM group_users 
				WHERE user_id = $1
			`
)

type PgUserRepository struct {
	uploadRepo upload.Repository
}

func NewUserRepository(uploadRepo upload.Repository) user.Repository {
	return &PgUserRepository{
		uploadRepo: uploadRepo,
	}
}

func BuildUserFilters(params *user.FindParams) ([]string, []interface{}, error) {
	where := []string{"1 = 1"}
	args := []interface{}{}

	// Add join for role filter if needed
	if params.RoleID != nil {
		switch params.RoleID.Expr {
		case repo.Eq:
			where = append(where, fmt.Sprintf("ur.role_id = $%d", len(args)+1))
			args = append(args, params.RoleID.Value)
		case repo.NotEq:
			where = append(where, fmt.Sprintf("ur.role_id != $%d", len(args)+1))
			args = append(args, params.RoleID.Value)
		case repo.In:
			if values, ok := params.RoleID.Value.([]interface{}); ok && len(values) > 0 {
				where = append(where, fmt.Sprintf("ur.role_id = ANY($%d)", len(args)+1))
				args = append(args, values)
			} else {
				return nil, nil, errors.Wrap(fmt.Errorf("invalid value for role ID filter: %v", params.RoleID.Value), "invalid filter")
			}
		default:
			return nil, nil, errors.Wrap(fmt.Errorf("unsupported expression for role ID filter: %v", params.RoleID.Expr), "invalid filter")
		}
	}

	// Add join for group filter if needed
	if params.GroupID != nil {
		switch params.GroupID.Expr {
		case repo.Eq:
			where = append(where, fmt.Sprintf("gu.group_id = $%d", len(args)+1))
			args = append(args, params.GroupID.Value)
		case repo.NotEq:
			where = append(where, fmt.Sprintf("gu.group_id != $%d", len(args)+1))
			args = append(args, params.GroupID.Value)
		case repo.In:
			if values, ok := params.GroupID.Value.([]interface{}); ok && len(values) > 0 {
				where = append(where, fmt.Sprintf("gu.group_id = ANY($%d)", len(args)+1))
				args = append(args, values)
			} else {
				return nil, nil, errors.Wrap(fmt.Errorf("invalid value for group ID filter: %v", params.GroupID.Value), "invalid filter")
			}
		default:
			return nil, nil, errors.Wrap(fmt.Errorf("unsupported expression for group ID filter: %v", params.GroupID.Expr), "invalid filter")
		}
	}

	if params.PermissionID != nil {
		switch params.PermissionID.Expr {
		case repo.Eq:
			where = append(where, fmt.Sprintf("rp.permission_id = $%d", len(args)+1))
			args = append(args, params.PermissionID.Value)
		case repo.NotEq:
			where = append(where, fmt.Sprintf("rp.permission_id != $%d", len(args)+1))
			args = append(args, params.PermissionID.Value)
		case repo.In:
			if values, ok := params.PermissionID.Value.([]interface{}); ok && len(values) > 0 {
				where = append(where, fmt.Sprintf("rp.permission_id = ANY($%d)", len(args)+1))
				args = append(args, values)
			} else {
				return nil, nil, errors.Wrap(fmt.Errorf("invalid value for permission ID filter: %v", params.PermissionID.Value), "invalid filter")
			}
		case repo.NotIn:
			if values, ok := params.PermissionID.Value.([]interface{}); ok && len(values) > 0 {
				where = append(where, fmt.Sprintf("rp.permission_id != ALL($%d)", len(args)+1))
				args = append(args, values)
			} else {
				return nil, nil, errors.Wrap(fmt.Errorf("invalid value for permission ID filter: %v", params.PermissionID.Value), "invalid filter")
			}
		}
	}

	if params.CreatedAt != nil {
		switch params.CreatedAt.Expr {
		case repo.Gt:
			where = append(where, fmt.Sprintf("u.created_at > $%d", len(args)+1))
		case repo.Gte:
			where = append(where, fmt.Sprintf("u.created_at >= $%d", len(args)+1))
		case repo.Lt:
			where = append(where, fmt.Sprintf("u.created_at < $%d", len(args)+1))
		case repo.Lte:
			where = append(where, fmt.Sprintf("u.created_at <= $%d", len(args)+1))
		default:
			return nil, nil, errors.Wrap(fmt.Errorf("unsupported expression for created at filter: %v", params.CreatedAt.Expr), "invalid filter")
		}

		args = append(args, params.CreatedAt.Value)
	}

	if params.Email != nil {
		switch params.Email.Expr {
		case repo.Eq:
			where = append(where, fmt.Sprintf("u.email = $%d", len(args)+1))
			args = append(args, params.Email.Value)
		case repo.NotEq:
			where = append(where, fmt.Sprintf("u.email != $%d", len(args)+1))
			args = append(args, params.Email.Value)
		case repo.Like:
			where = append(where, fmt.Sprintf("u.email ILIKE $%d", len(args)+1))
			args = append(args, params.Email.Value)
		case repo.In:
			if values, ok := params.Email.Value.([]interface{}); ok && len(values) > 0 {
				where = append(where, fmt.Sprintf("u.email = ANY($%d)", len(args)+1))
				args = append(args, values)
			} else {
				return nil, nil, errors.Wrap(fmt.Errorf("invalid value for email filter: %v", params.Email.Value), "invalid filter")
			}
		default:
			return nil, nil, errors.Wrap(fmt.Errorf("unsupported expression for email filter: %v", params.Email.Expr), "invalid filter")
		}
	}

	if params.LastLogin != nil {
		switch params.LastLogin.Expr {
		case repo.Gt:
			where = append(where, fmt.Sprintf("u.last_login > $%d", len(args)+1))
		case repo.Gte:
			where = append(where, fmt.Sprintf("u.last_login >= $%d", len(args)+1))
		case repo.Lt:
			where = append(where, fmt.Sprintf("u.last_login < $%d", len(args)+1))
		case repo.Lte:
			where = append(where, fmt.Sprintf("u.last_login <= $%d", len(args)+1))
		default:
			return nil, nil, errors.Wrap(fmt.Errorf("unsupported expression for last login filter: %v", params.LastLogin.Expr), "invalid filter")
		}
		args = append(args, params.LastLogin.Value)
	}

	if params.Name != "" {
		index := len(args) + 1
		where = append(
			where,
			fmt.Sprintf(
				"(u.first_name ILIKE $%d OR u.last_name ILIKE $%d OR u.middle_name ILIKE $%d)",
				index,
				index,
				index,
			),
		)
		args = append(args, "%"+params.Name+"%")
	}

	return where, args, nil
}

func (g *PgUserRepository) GetPaginated(ctx context.Context, params *user.FindParams) ([]user.User, error) {
	fieldMap := map[user.Field]string{
		user.FirstName:  "u.first_name",
		user.LastName:   "u.last_name",
		user.MiddleName: "u.middle_name",
		user.Email:      "u.email",
		user.LastLogin:  "u.last_login",
		user.CreatedAt:  "u.created_at",
		user.UpdatedAt:  "u.updated_at",
	}

	sortFields := make([]string, 0, len(params.SortBy.Fields))

	for _, f := range params.SortBy.Fields {
		if field, ok := fieldMap[f]; ok {
			sortFields = append(sortFields, field)
		} else {
			return nil, errors.Wrap(fmt.Errorf("unknown sort field: %v", f), "invalid pagination parameters")
		}
	}

	where, args, err := BuildUserFilters(params)
	if err != nil {
		return nil, err
	}

	baseQuery := userFindQuery
	if params.RoleID != nil || params.PermissionID != nil {
		baseQuery += " JOIN user_roles ur ON u.id = ur.user_id"
	}

	if params.GroupID != nil {
		baseQuery += " JOIN group_users gu ON u.id = gu.user_id"
	}

	if params.PermissionID != nil {
		baseQuery += " JOIN role_permissions rp ON ur.role_id = rp.role_id"
	}

	query := repo.Join(
		baseQuery,
		repo.JoinWhere(where...),
		repo.OrderBy(sortFields, params.SortBy.Ascending),
		repo.FormatLimitOffset(params.Limit, params.Offset),
	)
	users, err := g.queryUsers(ctx, query, args...)
	if err != nil {
		return nil, errors.Wrap(err, "failed to get paginated users")
	}
	return users, nil
}

func (g *PgUserRepository) Count(ctx context.Context, params *user.FindParams) (int64, error) {
	tx, err := composables.UseTx(ctx)
	if err != nil {
		return 0, errors.Wrap(err, "failed to get transaction")
	}

	where, args, err := BuildUserFilters(params)
	if err != nil {
		return 0, err
	}

	baseQuery := userCountQuery
	if params.RoleID != nil || params.PermissionID != nil {
		baseQuery += " JOIN user_roles ur ON u.id = ur.user_id"
	}

	if params.GroupID != nil {
		baseQuery += " JOIN group_users gu ON u.id = gu.user_id"
	}

	if params.PermissionID != nil {
		baseQuery += " JOIN role_permissions rp ON ur.role_id = rp.role_id"
	}

	query := repo.Join(
		baseQuery,
		repo.JoinWhere(where...),
	)

	var count int64
	err = tx.QueryRow(ctx, query, args...).Scan(&count)
	if err != nil {
		return 0, errors.Wrap(err, "failed to count users")
	}
	return count, nil
}

func (g *PgUserRepository) GetAll(ctx context.Context) ([]user.User, error) {
	users, err := g.queryUsers(ctx, userFindQuery)
	if err != nil {
		return nil, errors.Wrap(err, "failed to get all users")
	}
	return users, nil
}

func (g *PgUserRepository) GetByID(ctx context.Context, id uint) (user.User, error) {
	users, err := g.queryUsers(ctx, userFindQuery+" WHERE u.id = $1", id)
	if err != nil {
		return nil, errors.Wrap(err, fmt.Sprintf("failed to query user with id: %d", id))
	}
	if len(users) == 0 {
		return nil, errors.Wrap(ErrUserNotFound, fmt.Sprintf("id: %d", id))
	}
	return users[0], nil
}

func (g *PgUserRepository) GetByEmail(ctx context.Context, email string) (user.User, error) {
	users, err := g.queryUsers(ctx, userFindQuery+" WHERE u.email = $1", email)
	if err != nil {
		return nil, errors.Wrap(err, fmt.Sprintf("failed to query user with email: %s", email))
	}
	if len(users) == 0 {
		return nil, errors.Wrap(ErrUserNotFound, fmt.Sprintf("email: %s", email))
	}
	return users[0], nil
}

func (g *PgUserRepository) GetByPhone(ctx context.Context, phone string) (user.User, error) {
	users, err := g.queryUsers(ctx, userFindQuery+" WHERE u.phone = $1", phone)
	if err != nil {
		return nil, errors.Wrap(err, fmt.Sprintf("failed to query user with phone: %s", phone))
	}
	if len(users) == 0 {
		return nil, errors.Wrap(ErrUserNotFound, fmt.Sprintf("phone: %s", phone))
	}
	return users[0], nil
}

func (g *PgUserRepository) Create(ctx context.Context, data user.User) (user.User, error) {
	tx, err := composables.UseTx(ctx)
	if err != nil {
		return nil, errors.Wrap(err, "failed to get transaction")
	}

	dbUser, _ := toDBUser(data)

	fields := []string{
		"first_name",
		"last_name",
		"middle_name",
		"email",
		"phone",
		"password",
		"ui_language",
		"avatar_id",
		"created_at",
		"updated_at",
	}

	values := []interface{}{
		dbUser.FirstName,
		dbUser.LastName,
		dbUser.MiddleName,
		dbUser.Email,
		dbUser.Phone,
		dbUser.Password,
		dbUser.UILanguage,
		dbUser.AvatarID,
		dbUser.CreatedAt,
		dbUser.UpdatedAt,
	}

	if efs, ok := data.(repo.ExtendedFieldSet); ok {
		fields = append(fields, efs.Fields()...)
		for _, f := range efs.Fields() {
			values = append(values, efs.Value(f))
		}
	}

	err = tx.QueryRow(ctx, repo.Insert("users", fields, "id"), values...).Scan(&dbUser.ID)
	if err != nil {
		return nil, errors.Wrap(err, "failed to insert user")
	}
	
	if err := g.updateUserRoles(ctx, dbUser.ID, data.Roles()); err != nil {
		return nil, errors.Wrap(err, fmt.Sprintf("failed to update roles for user ID: %d", dbUser.ID))
	}
	
	if err := g.updateUserGroups(ctx, dbUser.ID, data.GroupIDs()); err != nil {
		return nil, errors.Wrap(err, fmt.Sprintf("failed to update group IDs for user ID: %d", dbUser.ID))
	}
	
	return g.GetByID(ctx, dbUser.ID)
}

func (g *PgUserRepository) Update(ctx context.Context, data user.User) error {
	tx, err := composables.UseTx(ctx)
	if err != nil {
		return errors.Wrap(err, "failed to get transaction")
	}

	dbUser, _ := toDBUser(data)

	fields := []string{
		"first_name",
		"last_name",
		"middle_name",
		"email",
		"phone",
		"password",
		"ui_language",
		"avatar_id",
		"updated_at",
	}

	values := []interface{}{
		dbUser.FirstName,
		dbUser.LastName,
		dbUser.MiddleName,
		dbUser.Email,
		dbUser.Phone,
		dbUser.Password,
		dbUser.UILanguage,
		dbUser.AvatarID,
		dbUser.UpdatedAt,
	}

	if efs, ok := data.(repo.ExtendedFieldSet); ok {
		fields = append(fields, efs.Fields()...)
		for _, f := range efs.Fields() {
			values = append(values, efs.Value(f))
		}
	}

	values = append(values, dbUser.ID)

	_, err = tx.Exec(ctx, repo.Update("users", fields, fmt.Sprintf("id = $%d", len(values))), values...)

	if err != nil {
		return errors.Wrap(err, fmt.Sprintf("failed to update user with ID: %d", dbUser.ID))
	}

	if err := g.updateUserRoles(ctx, data.ID(), data.Roles()); err != nil {
		return errors.Wrap(err, fmt.Sprintf("failed to update roles for user ID: %d", data.ID()))
	}
	
	if err := g.updateUserGroups(ctx, data.ID(), data.GroupIDs()); err != nil {
		return errors.Wrap(err, fmt.Sprintf("failed to update group IDs for user ID: %d", data.ID()))
	}

	return nil
}

func (g *PgUserRepository) UpdateLastLogin(ctx context.Context, id uint) error {
	if err := g.execQuery(ctx, userUpdateLastLoginQuery, id); err != nil {
		return errors.Wrap(err, fmt.Sprintf("failed to update last login for user ID: %d", id))
	}
	return nil
}

func (g *PgUserRepository) UpdateLastAction(ctx context.Context, id uint) error {
	if err := g.execQuery(ctx, userUpdateLastActionQuery, id); err != nil {
		return errors.Wrap(err, fmt.Sprintf("failed to update last action for user ID: %d", id))
	}
	return nil
}

func (g *PgUserRepository) Delete(ctx context.Context, id uint) error {
	if err := g.execQuery(ctx, userRoleDeleteQuery, id); err != nil {
		return errors.Wrap(err, fmt.Sprintf("failed to delete roles for user ID: %d", id))
	}
	if err := g.execQuery(ctx, userGroupDeleteQuery, id); err != nil {
		return errors.Wrap(err, fmt.Sprintf("failed to delete groups for user ID: %d", id))
	}
	if err := g.execQuery(ctx, userDeleteQuery, id); err != nil {
		return errors.Wrap(err, fmt.Sprintf("failed to delete user with ID: %d", id))
	}
	return nil
}

func (g *PgUserRepository) queryUsers(ctx context.Context, query string, args ...interface{}) ([]user.User, error) {
	tx, err := composables.UseTx(ctx)
	if err != nil {
		return nil, errors.Wrap(err, "failed to get transaction")
	}

	rows, err := tx.Query(ctx, query, args...)
	if err != nil {
		return nil, errors.Wrap(err, "failed to execute query")
	}
	defer rows.Close()

	var users []*models.User
	for rows.Next() {
		var u models.User

		if err := rows.Scan(
			&u.ID,
			&u.FirstName,
			&u.LastName,
			&u.MiddleName,
			&u.Email,
			&u.Phone,
			&u.Password,
			&u.UILanguage,
			&u.AvatarID,
			&u.LastLogin,
			&u.LastIP,
			&u.LastAction,
			&u.CreatedAt,
			&u.UpdatedAt,
		); err != nil {
			return nil, errors.Wrap(err, "failed to scan user row")
		}
		users = append(users, &u)
	}

	if err := rows.Err(); err != nil {
		return nil, errors.Wrap(err, "row iteration error")
	}

	entities := make([]user.User, 0, len(users))
	for _, u := range users {
		roles, err := g.userRoles(ctx, u.ID)
		if err != nil {
			return nil, errors.Wrap(err, fmt.Sprintf("failed to get roles for user ID: %d", u.ID))
		}
		
		groupIDs, err := g.userGroupIDs(ctx, u.ID)
		if err != nil {
			return nil, errors.Wrap(err, fmt.Sprintf("failed to get group IDs for user ID: %d", u.ID))
		}

		var avatar upload.Upload
		if u.AvatarID.Valid {
			avatar, err = g.uploadRepo.GetByID(ctx, uint(u.AvatarID.Int32))
			if err != nil && !errors.Is(err, ErrUploadNotFound) {
				return nil, errors.Wrap(err, fmt.Sprintf("failed to get avatar for user ID: %d", u.ID))
			}
		}

		var domainUser user.User
		if avatar != nil {
			domainUser, err = ToDomainUser(u, ToDBUpload(avatar), roles, groupIDs)
		} else {
			domainUser, err = ToDomainUser(u, nil, roles, groupIDs)
		}

		if err != nil {
			return nil, errors.Wrap(err, fmt.Sprintf("failed to convert user ID: %d to domain entity", u.ID))
		}
		entities = append(entities, domainUser)
	}

	return entities, nil
}

func (g *PgUserRepository) rolePermissions(ctx context.Context, roleID uint) ([]*models.Permission, error) {
	tx, err := composables.UseTx(ctx)
	if err != nil {
		return nil, errors.Wrap(err, "failed to get transaction")
	}

	rows, err := tx.Query(ctx, userRolePermissionsQuery, roleID)
	if err != nil {
		return nil, errors.Wrap(err, fmt.Sprintf("failed to query permissions for role ID: %d", roleID))
	}
	defer rows.Close()

	var permissions []*models.Permission
	for rows.Next() {
		var p models.Permission
		if err := rows.Scan(
			&p.ID,
			&p.Name,
			&p.Resource,
			&p.Action,
			&p.Modifier,
			&p.Description,
		); err != nil {
			return nil, errors.Wrap(err, "failed to scan permission row")
		}
		permissions = append(permissions, &p)
	}

	if err := rows.Err(); err != nil {
		return nil, errors.Wrap(err, "row iteration error")
	}

	return permissions, nil
}

func (g *PgUserRepository) userRoles(ctx context.Context, userID uint) ([]role.Role, error) {
	tx, err := composables.UseTx(ctx)
	if err != nil {
		return nil, errors.Wrap(err, "failed to get transaction")
	}

	rows, err := tx.Query(ctx, userRolesQuery, userID)
	if err != nil {
		return nil, errors.Wrap(err, fmt.Sprintf("failed to query roles for user ID: %d", userID))
	}
	defer rows.Close()

	var roles []*models.Role
	for rows.Next() {
		var r models.Role
		if err := rows.Scan(
			&r.ID,
			&r.Name,
			&r.Description,
			&r.CreatedAt,
			&r.UpdatedAt,
		); err != nil {
			return nil, errors.Wrap(err, "failed to scan role row")
		}
		roles = append(roles, &r)
	}

	if err := rows.Err(); err != nil {
		return nil, errors.Wrap(err, "row iteration error")
	}

	entities := make([]role.Role, 0, len(roles))
	for _, r := range roles {
		permissions, err := g.rolePermissions(ctx, r.ID)
		if err != nil {
			return nil, errors.Wrap(err, fmt.Sprintf("failed to get permissions for role ID: %d", r.ID))
		}
		entity, err := toDomainRole(r, permissions)
		if err != nil {
			return nil, errors.Wrap(err, fmt.Sprintf("failed to convert role ID: %d to domain entity", r.ID))
		}
		entities = append(entities, entity)
	}

	return entities, nil
}

func (g *PgUserRepository) userGroupIDs(ctx context.Context, userID uint) ([]uuid.UUID, error) {
	tx, err := composables.UseTx(ctx)
	if err != nil {
		return nil, errors.Wrap(err, "failed to get transaction")
	}

	rows, err := tx.Query(ctx, userGroupsQuery, userID)
	if err != nil {
		return nil, errors.Wrap(err, fmt.Sprintf("failed to query group IDs for user ID: %d", userID))
	}
	defer rows.Close()

	var groupIDs []uuid.UUID
	for rows.Next() {
		var groupIDStr string
		if err := rows.Scan(&groupIDStr); err != nil {
			return nil, errors.Wrap(err, "failed to scan group ID")
		}
		
		groupID, err := uuid.Parse(groupIDStr)
		if err != nil {
			return nil, errors.Wrap(err, fmt.Sprintf("failed to parse group ID: %s", groupIDStr))
		}
		
		groupIDs = append(groupIDs, groupID)
	}

	if err := rows.Err(); err != nil {
		return nil, errors.Wrap(err, "row iteration error")
	}

	return groupIDs, nil
}

func (g *PgUserRepository) execQuery(ctx context.Context, query string, args ...interface{}) error {
	tx, err := composables.UseTx(ctx)
	if err != nil {
		return errors.Wrap(err, "failed to get transaction")
	}
	_, err = tx.Exec(ctx, query, args...)
	if err != nil {
		return errors.Wrap(err, "failed to execute query")
	}
	return nil
}

<<<<<<< HEAD
func (g *PgUserRepository) updateUserRoles(ctx context.Context, userID uint, roles []role.Role) error {
=======
func (g *GormUserRepository) updateUserRoles(ctx context.Context, userID uint, roles []role.Role) error {
	if len(roles) == 0 {
		return nil
	}
	// Delete existing roles
>>>>>>> 46cbbd64
	if err := g.execQuery(ctx, userRoleDeleteQuery, userID); err != nil {
		return errors.Wrap(err, fmt.Sprintf("failed to delete existing roles for user ID: %d", userID))
	}

	if len(roles) == 0 {
		return nil
	}

	values := make([][]interface{}, 0, len(roles)*2)
	for _, r := range roles {
		values = append(values, []interface{}{userID, r.ID()})
	}
	q, args := repo.BatchInsertQueryN(userRoleInsertQuery, values)
	if err := g.execQuery(ctx, q, args...); err != nil {
		return errors.Wrap(err, fmt.Sprintf("failed to insert roles for user ID: %d", userID))
	}
	return nil
}

func (g *PgUserRepository) updateUserGroups(ctx context.Context, userID uint, groupIDs []uuid.UUID) error {
	if err := g.execQuery(ctx, userGroupDeleteQuery, userID); err != nil {
		return errors.Wrap(err, fmt.Sprintf("failed to delete existing groups for user ID: %d", userID))
	}

	if len(groupIDs) == 0 {
		return nil
	}

	values := make([][]interface{}, 0, len(groupIDs))
	for _, groupID := range groupIDs {
		values = append(values, []interface{}{userID, groupID.String()})
	}
	q, args := repo.BatchInsertQueryN(userGroupInsertQuery, values)
	if err := g.execQuery(ctx, q, args...); err != nil {
		return errors.Wrap(err, fmt.Sprintf("failed to insert groups for user ID: %d", userID))
	}
	return nil
}
<|MERGE_RESOLUTION|>--- conflicted
+++ resolved
@@ -46,7 +46,7 @@
 	userDeleteQuery     = `DELETE FROM users WHERE id = $1`
 	userRoleDeleteQuery = `DELETE FROM user_roles WHERE user_id = $1`
 	userRoleInsertQuery = `INSERT INTO user_roles (user_id, role_id) VALUES`
-	
+
 	userGroupDeleteQuery = `DELETE FROM group_users WHERE user_id = $1`
 	userGroupInsertQuery = `INSERT INTO group_users (user_id, group_id) VALUES`
 
@@ -63,8 +63,8 @@
 					r.updated_at
 				FROM user_roles ur LEFT JOIN roles r ON ur.role_id = r.id WHERE ur.user_id = $1
 			`
-			
-userGroupsQuery = `
+
+	userGroupsQuery = `
 				SELECT
 					group_id
 				FROM group_users 
@@ -401,15 +401,15 @@
 	if err != nil {
 		return nil, errors.Wrap(err, "failed to insert user")
 	}
-	
+
 	if err := g.updateUserRoles(ctx, dbUser.ID, data.Roles()); err != nil {
 		return nil, errors.Wrap(err, fmt.Sprintf("failed to update roles for user ID: %d", dbUser.ID))
 	}
-	
+
 	if err := g.updateUserGroups(ctx, dbUser.ID, data.GroupIDs()); err != nil {
 		return nil, errors.Wrap(err, fmt.Sprintf("failed to update group IDs for user ID: %d", dbUser.ID))
 	}
-	
+
 	return g.GetByID(ctx, dbUser.ID)
 }
 
@@ -463,7 +463,7 @@
 	if err := g.updateUserRoles(ctx, data.ID(), data.Roles()); err != nil {
 		return errors.Wrap(err, fmt.Sprintf("failed to update roles for user ID: %d", data.ID()))
 	}
-	
+
 	if err := g.updateUserGroups(ctx, data.ID(), data.GroupIDs()); err != nil {
 		return errors.Wrap(err, fmt.Sprintf("failed to update group IDs for user ID: %d", data.ID()))
 	}
@@ -545,7 +545,7 @@
 		if err != nil {
 			return nil, errors.Wrap(err, fmt.Sprintf("failed to get roles for user ID: %d", u.ID))
 		}
-		
+
 		groupIDs, err := g.userGroupIDs(ctx, u.ID)
 		if err != nil {
 			return nil, errors.Wrap(err, fmt.Sprintf("failed to get group IDs for user ID: %d", u.ID))
@@ -675,12 +675,12 @@
 		if err := rows.Scan(&groupIDStr); err != nil {
 			return nil, errors.Wrap(err, "failed to scan group ID")
 		}
-		
+
 		groupID, err := uuid.Parse(groupIDStr)
 		if err != nil {
 			return nil, errors.Wrap(err, fmt.Sprintf("failed to parse group ID: %s", groupIDStr))
 		}
-		
+
 		groupIDs = append(groupIDs, groupID)
 	}
 
@@ -703,15 +703,11 @@
 	return nil
 }
 
-<<<<<<< HEAD
 func (g *PgUserRepository) updateUserRoles(ctx context.Context, userID uint, roles []role.Role) error {
-=======
-func (g *GormUserRepository) updateUserRoles(ctx context.Context, userID uint, roles []role.Role) error {
 	if len(roles) == 0 {
 		return nil
 	}
-	// Delete existing roles
->>>>>>> 46cbbd64
+
 	if err := g.execQuery(ctx, userRoleDeleteQuery, userID); err != nil {
 		return errors.Wrap(err, fmt.Sprintf("failed to delete existing roles for user ID: %d", userID))
 	}
@@ -749,4 +745,4 @@
 		return errors.Wrap(err, fmt.Sprintf("failed to insert groups for user ID: %d", userID))
 	}
 	return nil
-}
+}