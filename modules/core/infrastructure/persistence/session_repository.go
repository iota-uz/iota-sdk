--- conflicted
+++ resolved
@@ -18,15 +18,9 @@
 )
 
 const (
-<<<<<<< HEAD
-	sessionFindQuery   = `SELECT token, user_id, expires_at, ip, user_agent, created_at, tenant_id FROM sessions`
-	sessionCountQuery  = `SELECT COUNT(*) as count FROM sessions`
-	sessionInsertQuery = `
-=======
-	selectSessionQuery = `SELECT token, user_id, expires_at, ip, user_agent, created_at FROM sessions`
+	selectSessionQuery = `SELECT token, user_id, expires_at, ip, user_agent, created_at, tenant_id FROM sessions`
 	countSessionQuery  = `SELECT COUNT(*) as count FROM sessions`
 	insertSessionQuery = `
->>>>>>> ce36c4b4
         INSERT INTO sessions (
             token,
             user_id,
@@ -36,25 +30,15 @@
             created_at,
             tenant_id
         )
-<<<<<<< HEAD
         VALUES ($1, $2, $3, $4, $5, $6, $7)`
-	sessionUpdateQuery = `
-=======
-        VALUES ($1, $2, $3, $4, $5, $6)`
 	updateSessionQuery = `
->>>>>>> ce36c4b4
         UPDATE sessions
         SET expires_at = $1,
             ip = $2,
             user_agent = $3
-<<<<<<< HEAD
         WHERE token = $4 AND tenant_id = $5`
-	sessionDeleteQuery = `DELETE FROM sessions WHERE token = $1 AND tenant_id = $2`
-=======
-        WHERE token = $4`
 	deleteUserSessionQuery = `DELETE FROM sessions WHERE user_id = $1`
-	deleteSessionQuery     = `DELETE FROM sessions WHERE token = $1`
->>>>>>> ce36c4b4
+	deleteSessionQuery     = `DELETE FROM sessions WHERE token = $1 AND tenant_id = $2`
 )
 
 type SessionRepository struct{}
@@ -115,17 +99,12 @@
 	}
 
 	var count int64
-<<<<<<< HEAD
 	if err := tx.QueryRow(ctx, sessionCountQuery+" WHERE tenant_id = $1", tenant.ID).Scan(&count); err != nil {
-=======
-	if err := tx.QueryRow(ctx, countSessionQuery).Scan(&count); err != nil {
->>>>>>> ce36c4b4
 		return 0, err
 	}
 	return count, nil
 }
 
-<<<<<<< HEAD
 func (g *GormSessionRepository) GetAll(ctx context.Context) ([]*session.Session, error) {
 	tenant, err := composables.UseTenant(ctx)
 	if err != nil {
@@ -135,7 +114,7 @@
 	return g.querySessions(ctx, sessionFindQuery+" WHERE tenant_id = $1", tenant.ID)
 }
 
-func (g *GormSessionRepository) GetByToken(ctx context.Context, token string) (*session.Session, error) {
+func (g *SessionRepository) GetByToken(ctx context.Context, token string) (*session.Session, error) {
 	// First try with tenant from context
 	tenant, err := composables.UseTenant(ctx)
 
@@ -148,7 +127,7 @@
 		}
 
 		// Query without tenant filter during login
-		sessions, err := g.querySessions(ctx, repo.Join(sessionFindQuery, "WHERE token = $1"), token)
+		sessions, err := g.querySessions(ctx, repo.Join(selectSessionQuery, "WHERE token = $1"), token)
 		if err != nil {
 			return nil, errors.Wrap(err, "failed to get session by token")
 		}
@@ -160,14 +139,6 @@
 
 	// Normal flow with tenant from context
 	sessions, err := g.querySessions(ctx, repo.Join(sessionFindQuery, "WHERE token = $1 AND tenant_id = $2"), token, tenant.ID)
-=======
-func (g *SessionRepository) GetAll(ctx context.Context) ([]*session.Session, error) {
-	return g.querySessions(ctx, selectSessionQuery)
-}
-
-func (g *SessionRepository) GetByToken(ctx context.Context, token string) (*session.Session, error) {
-	sessions, err := g.querySessions(ctx, repo.Join(selectSessionQuery, "WHERE token = $1"), token)
->>>>>>> ce36c4b4
 	if err != nil {
 		return nil, errors.Wrap(err, "failed to get session by token")
 	}
@@ -177,8 +148,7 @@
 	return sessions[0], nil
 }
 
-<<<<<<< HEAD
-func (g *GormSessionRepository) Create(ctx context.Context, data *session.Session) error {
+func (g *SessionRepository) Create(ctx context.Context, data *session.Session) error {
 	dbSession := ToDBSession(data)
 
 	// First try to get tenant from context
@@ -187,11 +157,6 @@
 		dbSession.TenantID = tenant.ID.String()
 	}
 	// If tenant is not in context but session has TenantID set (from session.CreateDTO), use that
-
-=======
-func (g *SessionRepository) Create(ctx context.Context, data *session.Session) error {
-	dbSession := toDBSession(data)
->>>>>>> ce36c4b4
 	return g.execQuery(
 		ctx,
 		insertSessionQuery,
@@ -205,8 +170,7 @@
 	)
 }
 
-<<<<<<< HEAD
-func (g *GormSessionRepository) Update(ctx context.Context, data *session.Session) error {
+func (g *SessionRepository) Update(ctx context.Context, data *session.Session) error {
 	dbSession := ToDBSession(data)
 
 	// First try to get tenant from context
@@ -221,11 +185,6 @@
 		}
 		dbSession.TenantID = existingSession.TenantID.String()
 	}
-
-=======
-func (g *SessionRepository) Update(ctx context.Context, data *session.Session) error {
-	dbSession := toDBSession(data)
->>>>>>> ce36c4b4
 	return g.execQuery(
 		ctx,
 		updateSessionQuery,
@@ -237,18 +196,13 @@
 	)
 }
 
-<<<<<<< HEAD
-func (g *GormSessionRepository) Delete(ctx context.Context, token string) error {
+func (g *SessionRepository) Delete(ctx context.Context, token string) error {
 	// First get the session to know its tenant ID
 	session, err := g.GetByToken(ctx, token)
 	if err != nil {
 		return err
 	}
-	return g.execQuery(ctx, sessionDeleteQuery, token, session.TenantID)
-=======
-func (g *SessionRepository) Delete(ctx context.Context, token string) error {
-	return g.execQuery(ctx, deleteSessionQuery, token)
->>>>>>> ce36c4b4
+	return g.execQuery(ctx, deleteSessionQuery, token, session.TenantID)
 }
 
 func (g *SessionRepository) DeleteByUserId(ctx context.Context, userId uint) ([]*session.Session, error) {
