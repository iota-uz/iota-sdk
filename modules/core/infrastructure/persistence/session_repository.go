--- conflicted
+++ resolved
@@ -62,7 +62,11 @@
 		where = append(where, fmt.Sprintf("token = $%d", len(args)+1))
 		args = append(args, params.Token)
 	}
-<<<<<<< HEAD
+	query := repo.Join(
+		selectSessionQuery,
+		repo.JoinWhere(where...),
+		params.SortBy.ToSQL(g.fieldMap),
+		repo.FormatLimitOffset(params.Limit, params.Offset),
 
 	tenant, err := composables.UseTenant(ctx)
 	if err != nil {
@@ -80,13 +84,6 @@
 			repo.FormatLimitOffset(params.Limit, params.Offset),
 		),
 		args...,
-=======
-	query := repo.Join(
-		selectSessionQuery,
-		repo.JoinWhere(where...),
-		params.SortBy.ToSQL(g.fieldMap),
-		repo.FormatLimitOffset(params.Limit, params.Offset),
->>>>>>> 778c51c9
 	)
 
 	return g.querySessions(ctx, query, args...)
