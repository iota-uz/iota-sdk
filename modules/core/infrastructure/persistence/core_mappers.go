--- conflicted
+++ resolved
@@ -45,11 +45,8 @@
 
 	options := []user.Option{
 		user.WithID(dbUser.ID),
-<<<<<<< HEAD
+		user.WithType(user.Type(dbUser.Type)),
 		user.WithTenantID(uuid.MustParse(dbUser.TenantID)),
-=======
-		user.WithType(user.Type(dbUser.Type)),
->>>>>>> ce36c4b4
 		user.WithMiddleName(dbUser.MiddleName.String),
 		user.WithPassword(dbUser.Password.String),
 		user.WithRoles(roles),
@@ -101,11 +98,8 @@
 
 	return &models.User{
 		ID:         entity.ID(),
-<<<<<<< HEAD
+		Type:       string(entity.Type()),
 		TenantID:   entity.TenantID().String(),
-=======
-		Type:       string(entity.Type()),
->>>>>>> ce36c4b4
 		FirstName:  entity.FirstName(),
 		LastName:   entity.LastName(),
 		MiddleName: mapping.ValueToSQLNullString(entity.MiddleName()),
@@ -156,11 +150,8 @@
 	}
 	return &models.Role{
 		ID:          entity.ID(),
-<<<<<<< HEAD
+		Type:        string(entity.Type()),
 		TenantID:    entity.TenantID().String(),
-=======
-		Type:        string(entity.Type()),
->>>>>>> ce36c4b4
 		Name:        entity.Name(),
 		Description: mapping.ValueToSQLNullString(entity.Description()),
 		CreatedAt:   entity.CreatedAt(),
@@ -521,11 +512,8 @@
 
 	opts := []group.Option{
 		group.WithID(groupID),
-<<<<<<< HEAD
+		group.WithType(group.Type(dbGroup.Type)),
 		group.WithTenantID(tenantID),
-=======
-		group.WithType(group.Type(dbGroup.Type)),
->>>>>>> ce36c4b4
 		group.WithDescription(dbGroup.Description.String),
 		group.WithUsers(users),
 		group.WithRoles(roles),
@@ -539,11 +527,8 @@
 func ToDBGroup(g group.Group) *models.Group {
 	return &models.Group{
 		ID:          g.ID().String(),
-<<<<<<< HEAD
+		Type:        string(g.Type()),
 		TenantID:    g.TenantID().String(),
-=======
-		Type:        string(g.Type()),
->>>>>>> ce36c4b4
 		Name:        g.Name(),
 		Description: mapping.ValueToSQLNullString(g.Description()),
 		CreatedAt:   g.CreatedAt(),
