package persistence

import (
	"database/sql"
	"encoding/json"
	"time"

	"github.com/gabriel-vasile/mimetype"
	"github.com/go-faster/errors"
	"github.com/google/uuid"

	"github.com/iota-uz/iota-sdk/modules/core/domain/aggregates/group"
	"github.com/iota-uz/iota-sdk/modules/core/domain/aggregates/role"
	"github.com/iota-uz/iota-sdk/modules/core/domain/aggregates/user"
	"github.com/iota-uz/iota-sdk/modules/core/domain/entities/authlog"
	"github.com/iota-uz/iota-sdk/modules/core/domain/entities/currency"
	"github.com/iota-uz/iota-sdk/modules/core/domain/entities/passport"
	"github.com/iota-uz/iota-sdk/modules/core/domain/entities/permission"
	"github.com/iota-uz/iota-sdk/modules/core/domain/entities/session"
	"github.com/iota-uz/iota-sdk/modules/core/domain/entities/tab"
	"github.com/iota-uz/iota-sdk/modules/core/domain/entities/upload"
	"github.com/iota-uz/iota-sdk/modules/core/domain/value_objects/country"
	"github.com/iota-uz/iota-sdk/modules/core/domain/value_objects/general"
	"github.com/iota-uz/iota-sdk/modules/core/domain/value_objects/internet"
	"github.com/iota-uz/iota-sdk/modules/core/domain/value_objects/phone"
	"github.com/iota-uz/iota-sdk/modules/core/domain/value_objects/tax"
	"github.com/iota-uz/iota-sdk/modules/core/infrastructure/persistence/models"
	"github.com/iota-uz/iota-sdk/pkg/mapping"
)

func ToDomainUser(dbUser *models.User, dbUpload *models.Upload, roles []role.Role, groupIDs []uuid.UUID, permissions []*permission.Permission) (user.User, error) {
	var avatar upload.Upload
	if dbUpload != nil {
		var err error
		avatar, err = ToDomainUpload(dbUpload)
		if err != nil {
			return nil, err
		}
	}

	email, err := internet.NewEmail(dbUser.Email)
	if err != nil {
		return nil, err
	}

	options := []user.Option{
		user.WithID(dbUser.ID),
		user.WithTenantID(uuid.MustParse(dbUser.TenantID)),
		user.WithMiddleName(dbUser.MiddleName.String),
		user.WithPassword(dbUser.Password.String),
		user.WithRoles(roles),
		user.WithGroupIDs(groupIDs),
		user.WithLastIP(dbUser.LastIP.String),
		user.WithLastLogin(dbUser.LastLogin.Time),
		user.WithLastAction(dbUser.LastAction.Time),
		user.WithCreatedAt(dbUser.CreatedAt),
		user.WithUpdatedAt(dbUser.UpdatedAt),
	}

	if permissions != nil {
		options = append(options, user.WithPermissions(permissions))
	}

	if dbUpload != nil {
		options = append(options, user.WithAvatar(avatar))
	}

	// Add phone if available
	if dbUser.Phone.Valid && dbUser.Phone.String != "" {
		phoneObj, err := phone.NewFromE164(dbUser.Phone.String)
		if err != nil {
			return nil, err
		}
		options = append(options, user.WithPhone(phoneObj))
	}

	return user.New(
		dbUser.FirstName,
		dbUser.LastName,
		email,
		user.UILanguage(dbUser.UILanguage),
		options...,
	), nil
}

func toDBUser(entity user.User) (*models.User, []*models.Role) {
	roles := make([]*models.Role, len(entity.Roles()))
	for i, r := range entity.Roles() {
		dbRole, _ := toDBRole(r)
		roles[i] = dbRole
	}

	var phoneValue sql.NullString
	if entity.Phone() != nil {
		phoneValue = mapping.ValueToSQLNullString(entity.Phone().Value())
	}

	return &models.User{
		ID:         entity.ID(),
		TenantID:   entity.TenantID().String(),
		FirstName:  entity.FirstName(),
		LastName:   entity.LastName(),
		MiddleName: mapping.ValueToSQLNullString(entity.MiddleName()),
		Email:      entity.Email().Value(),
		Phone:      phoneValue,
		UILanguage: string(entity.UILanguage()),
		Password:   mapping.ValueToSQLNullString(entity.Password()),
		AvatarID:   mapping.ValueToSQLNullInt32(int32(entity.AvatarID())),
		LastIP:     mapping.ValueToSQLNullString(entity.LastIP()),
		LastLogin:  mapping.ValueToSQLNullTime(entity.LastLogin()),
		LastAction: mapping.ValueToSQLNullTime(entity.LastAction()),
		CreatedAt:  entity.CreatedAt(),
		UpdatedAt:  entity.UpdatedAt(),
	}, roles
}

func toDomainRole(dbRole *models.Role, permissions []*models.Permission) (role.Role, error) {
	domainPermissions := make([]*permission.Permission, len(permissions))
	for i, p := range permissions {
		dP, err := toDomainPermission(p)
		if err != nil {
			return nil, errors.Wrap(err, "failed to cast to domain permission")
		}
		domainPermissions[i] = dP
	}
<<<<<<< HEAD

	tenantID, err := uuid.Parse(dbRole.TenantID)
	if err != nil {
		return nil, errors.Wrap(err, "failed to parse uuid")
	}

	return role.NewWithID(
		dbRole.ID,
		dbRole.Name,
		dbRole.Description.String,
		domainPermissions,
		dbRole.CreatedAt,
		dbRole.UpdatedAt,
		tenantID,
	)
=======
	options := []role.Option{
		role.WithID(dbRole.ID),
		role.WithDescription(dbRole.Description.String),
		role.WithPermissions(domainPermissions),
		role.WithCreatedAt(dbRole.CreatedAt),
		role.WithUpdatedAt(dbRole.UpdatedAt),
	}
	return role.New(dbRole.Name, options...), nil
>>>>>>> e0f3ef1c
}

func toDBRole(entity role.Role) (*models.Role, []*models.Permission) {
	permissions := make([]*models.Permission, len(entity.Permissions()))
	for i, p := range entity.Permissions() {
		permissions[i] = toDBPermission(p)
	}
	return &models.Role{
		ID:          entity.ID(),
		TenantID:    entity.TenantID().String(),
		Name:        entity.Name(),
		Description: mapping.ValueToSQLNullString(entity.Description()),
		CreatedAt:   entity.CreatedAt(),
		UpdatedAt:   entity.UpdatedAt(),
	}, permissions
}

func toDBPermission(entity *permission.Permission) *models.Permission {
	return &models.Permission{
		ID:       entity.ID.String(),
		TenantID: entity.TenantID.String(),
		Name:     entity.Name,
		Resource: string(entity.Resource),
		Action:   string(entity.Action),
		Modifier: string(entity.Modifier),
	}
}

func toDomainPermission(dbPermission *models.Permission) (*permission.Permission, error) {
	id, err := uuid.Parse(dbPermission.ID)
	if err != nil {
		return nil, err
	}

	tenantID, err := uuid.Parse(dbPermission.TenantID)
	if err != nil {
		return nil, errors.Wrap(err, "failed to parse uuid")
	}

	return &permission.Permission{
		ID:       id,
		TenantID: tenantID,
		Name:     dbPermission.Name,
		Resource: permission.Resource(dbPermission.Resource),
		Action:   permission.Action(dbPermission.Action),
		Modifier: permission.Modifier(dbPermission.Modifier),
	}, nil
}

func ToDomainPin(s sql.NullString, c country.Country) (tax.Pin, error) {
	if !s.Valid {
		return tax.NilPin, nil
	}
	return tax.NewPin(s.String, c)
}

func ToDomainTin(s sql.NullString, c country.Country) (tax.Tin, error) {
	if !s.Valid {
		return tax.NilTin, nil
	}
	return tax.NewTin(s.String, c)
}

func ToDBUpload(upload upload.Upload) *models.Upload {
	return &models.Upload{
		ID:        upload.ID(),
		TenantID:  upload.TenantID().String(),
		Path:      upload.Path(),
		Hash:      upload.Hash(),
		Name:      upload.Name(),
		Size:      upload.Size().Bytes(),
		Type:      upload.Type().String(),
		Mimetype:  upload.Mimetype().String(),
		CreatedAt: upload.CreatedAt(),
		UpdatedAt: upload.UpdatedAt(),
	}
}

func ToDomainUpload(dbUpload *models.Upload) (upload.Upload, error) {
	var mime *mimetype.MIME
	if dbUpload.Mimetype != "" {
		mime = mimetype.Lookup(dbUpload.Mimetype)
	}

	tenantID, err := uuid.Parse(dbUpload.TenantID)
	if err != nil {
		return nil, err
	}

	return upload.NewWithID(
		dbUpload.ID,
		tenantID,
		dbUpload.Hash,
		dbUpload.Path,
		dbUpload.Name,
		dbUpload.Size,
		mime,
		upload.UploadType(dbUpload.Type),
		dbUpload.CreatedAt,
		dbUpload.UpdatedAt,
	), nil
}

func ToDBCurrency(entity *currency.Currency) *models.Currency {
	return &models.Currency{
		Code:      string(entity.Code),
		Name:      entity.Name,
		Symbol:    string(entity.Symbol),
		CreatedAt: time.Now(),
		UpdatedAt: time.Now(),
	}
}

func ToDomainCurrency(dbCurrency *models.Currency) (*currency.Currency, error) {
	code, err := currency.NewCode(dbCurrency.Code)
	if err != nil {
		return nil, err
	}
	symbol, err := currency.NewSymbol(dbCurrency.Symbol)
	if err != nil {
		return nil, err
	}
	return &currency.Currency{
		Code:   code,
		Name:   dbCurrency.Name,
		Symbol: symbol,
	}, nil
}

func ToDBTab(tab *tab.Tab) *models.Tab {
	return &models.Tab{
		ID:       tab.ID,
		Href:     tab.Href,
		Position: tab.Position,
		UserID:   tab.UserID,
		TenantID: tab.TenantID.String(),
	}
}

func ToDomainTab(dbTab *models.Tab) (*tab.Tab, error) {
	tenantID, err := uuid.Parse(dbTab.TenantID)
	if err != nil {
		return nil, err
	}

	return &tab.Tab{
		ID:       dbTab.ID,
		Href:     dbTab.Href,
		Position: dbTab.Position,
		UserID:   dbTab.UserID,
		TenantID: tenantID,
	}, nil
}

func ToDBSession(session *session.Session) *models.Session {
	return &models.Session{
		UserID:    session.UserID,
		TenantID:  session.TenantID.String(),
		Token:     session.Token,
		IP:        session.IP,
		UserAgent: session.UserAgent,
		CreatedAt: session.CreatedAt,
		ExpiresAt: session.ExpiresAt,
	}
}

func ToDomainSession(dbSession *models.Session) *session.Session {
	tenantID, err := uuid.Parse(dbSession.TenantID)
	if err != nil {
		tenantID = uuid.Nil
	}

	return &session.Session{
		UserID:    dbSession.UserID,
		TenantID:  tenantID,
		Token:     dbSession.Token,
		IP:        dbSession.IP,
		UserAgent: dbSession.UserAgent,
		CreatedAt: dbSession.CreatedAt,
		ExpiresAt: dbSession.ExpiresAt,
	}
}

func toDBAuthenticationLog(log *authlog.AuthenticationLog) *models.AuthenticationLog {
	return &models.AuthenticationLog{
		ID:        log.ID,
		TenantID:  log.TenantID.String(),
		UserID:    log.UserID,
		IP:        log.IP,
		UserAgent: log.UserAgent,
		CreatedAt: log.CreatedAt,
	}
}

func toDomainAuthenticationLog(dbLog *models.AuthenticationLog) *authlog.AuthenticationLog {
	tenantID, err := uuid.Parse(dbLog.TenantID)
	if err != nil {
		tenantID = uuid.Nil
	}

	return &authlog.AuthenticationLog{
		ID:        dbLog.ID,
		TenantID:  tenantID,
		UserID:    dbLog.UserID,
		IP:        dbLog.IP,
		UserAgent: dbLog.UserAgent,
		CreatedAt: dbLog.CreatedAt,
	}
}

// Passport mappers
func ToDomainPassport(dbPassport *models.Passport) (passport.Passport, error) {
	id, err := uuid.Parse(dbPassport.ID)
	if err != nil {
		return nil, err
	}

	tenantID, err := uuid.Parse(dbPassport.TenantID)
	if err != nil {
		return nil, err
	}

	opts := []passport.Option{
		passport.WithID(id),
		passport.WithTenantID(tenantID),
	}

	if dbPassport.FirstName.Valid || dbPassport.LastName.Valid || dbPassport.MiddleName.Valid {
		opts = append(opts, passport.WithFullName(
			dbPassport.FirstName.String,
			dbPassport.LastName.String,
			dbPassport.MiddleName.String,
		))
	}

	if dbPassport.Gender.Valid {
		g, err := general.NewGender(dbPassport.Gender.String)
		if err != nil {
			return nil, err
		}
		opts = append(opts, passport.WithGender(g))
	}

	if dbPassport.BirthDate.Valid || dbPassport.BirthPlace.Valid {
		birthDate := time.Time{}
		if dbPassport.BirthDate.Valid {
			birthDate = dbPassport.BirthDate.Time
		}

		birthPlace := ""
		if dbPassport.BirthPlace.Valid {
			birthPlace = dbPassport.BirthPlace.String
		}

		opts = append(opts, passport.WithBirthDetails(birthDate, birthPlace))
	}

	if dbPassport.Nationality.Valid {
		opts = append(opts, passport.WithNationality(dbPassport.Nationality.String))
	}

	if dbPassport.PassportType.Valid {
		opts = append(opts, passport.WithPassportType(dbPassport.PassportType.String))
	}

	if dbPassport.IssuedAt.Valid {
		opts = append(opts, passport.WithIssuedAt(dbPassport.IssuedAt.Time))
	}

	if dbPassport.IssuedBy.Valid {
		opts = append(opts, passport.WithIssuedBy(dbPassport.IssuedBy.String))
	}

	if dbPassport.IssuingCountry.Valid {
		opts = append(opts, passport.WithIssuingCountry(dbPassport.IssuingCountry.String))
	}

	if dbPassport.ExpiresAt.Valid {
		opts = append(opts, passport.WithExpiresAt(dbPassport.ExpiresAt.Time))
	}

	if dbPassport.MachineReadableZone.Valid {
		opts = append(opts, passport.WithMachineReadableZone(dbPassport.MachineReadableZone.String))
	}

	if len(dbPassport.BiometricData) > 0 {
		// In a real implementation, you would parse the json from bytes to map
		var bioMap map[string]interface{}
		if err := json.Unmarshal(dbPassport.BiometricData, &bioMap); err != nil {
			return nil, err
		}
		opts = append(opts, passport.WithBiometricData(bioMap))
	}

	if len(dbPassport.SignatureImage) > 0 {
		opts = append(opts, passport.WithSignatureImage(dbPassport.SignatureImage))
	}

	if dbPassport.Remarks.Valid {
		opts = append(opts, passport.WithRemarks(dbPassport.Remarks.String))
	}

	// Create the passport with the series, number and all the options
	series := ""
	if dbPassport.Series.Valid {
		series = dbPassport.Series.String
	}

	number := ""
	if dbPassport.PassportNumber.Valid {
		number = dbPassport.PassportNumber.String
	}

	return passport.New(series, number, opts...), nil
}

func ToDBPassport(passportEntity passport.Passport) (*models.Passport, error) {
	var biometricDataJSON []byte
	if passportEntity.BiometricData() != nil {
		var err error
		biometricDataJSON, err = json.Marshal(passportEntity.BiometricData())
		if err != nil {
			return nil, err
		}
	}

	var gender sql.NullString
	if passportEntity.Gender() != nil {
		gender = mapping.ValueToSQLNullString(passportEntity.Gender().String())
	}

	return &models.Passport{
		ID:                  passportEntity.ID().String(),
		TenantID:            passportEntity.TenantID().String(),
		FirstName:           mapping.ValueToSQLNullString(passportEntity.FirstName()),
		LastName:            mapping.ValueToSQLNullString(passportEntity.LastName()),
		MiddleName:          mapping.ValueToSQLNullString(passportEntity.MiddleName()),
		Gender:              gender,
		BirthDate:           mapping.ValueToSQLNullTime(passportEntity.BirthDate()),
		BirthPlace:          mapping.ValueToSQLNullString(passportEntity.BirthPlace()),
		Nationality:         mapping.ValueToSQLNullString(passportEntity.Nationality()),
		PassportType:        mapping.ValueToSQLNullString(passportEntity.PassportType()),
		PassportNumber:      mapping.ValueToSQLNullString(passportEntity.Number()),
		Series:              mapping.ValueToSQLNullString(passportEntity.Series()),
		IssuingCountry:      mapping.ValueToSQLNullString(passportEntity.IssuingCountry()),
		IssuedAt:            mapping.ValueToSQLNullTime(passportEntity.IssuedAt()),
		IssuedBy:            mapping.ValueToSQLNullString(passportEntity.IssuedBy()),
		ExpiresAt:           mapping.ValueToSQLNullTime(passportEntity.ExpiresAt()),
		MachineReadableZone: mapping.ValueToSQLNullString(passportEntity.MachineReadableZone()),
		BiometricData:       biometricDataJSON,
		SignatureImage:      passportEntity.SignatureImage(),
		Remarks:             mapping.ValueToSQLNullString(passportEntity.Remarks()),
		CreatedAt:           time.Now(),
		UpdatedAt:           time.Now(),
	}, nil
}

func ToDomainGroup(dbGroup *models.Group, users []user.User, roles []role.Role) (group.Group, error) {
	groupID, err := uuid.Parse(dbGroup.ID)
	if err != nil {
		return nil, err
	}

	tenantID, err := uuid.Parse(dbGroup.TenantID)
	if err != nil {
		return nil, err
	}

	opts := []group.Option{
		group.WithID(groupID),
		group.WithTenantID(tenantID),
		group.WithDescription(dbGroup.Description.String),
		group.WithUsers(users),
		group.WithRoles(roles),
		group.WithCreatedAt(dbGroup.CreatedAt),
		group.WithUpdatedAt(dbGroup.UpdatedAt),
	}

	return group.New(dbGroup.Name, opts...), nil
}

func ToDBGroup(g group.Group) *models.Group {
	return &models.Group{
		ID:          g.ID().String(),
		TenantID:    g.TenantID().String(),
		Name:        g.Name(),
		Description: mapping.ValueToSQLNullString(g.Description()),
		CreatedAt:   g.CreatedAt(),
		UpdatedAt:   g.UpdatedAt(),
	}
}<|MERGE_RESOLUTION|>--- conflicted
+++ resolved
@@ -123,32 +123,21 @@
 		}
 		domainPermissions[i] = dP
 	}
-<<<<<<< HEAD
 
 	tenantID, err := uuid.Parse(dbRole.TenantID)
 	if err != nil {
 		return nil, errors.Wrap(err, "failed to parse uuid")
 	}
 
-	return role.NewWithID(
-		dbRole.ID,
-		dbRole.Name,
-		dbRole.Description.String,
-		domainPermissions,
-		dbRole.CreatedAt,
-		dbRole.UpdatedAt,
-		tenantID,
-	)
-=======
 	options := []role.Option{
 		role.WithID(dbRole.ID),
 		role.WithDescription(dbRole.Description.String),
 		role.WithPermissions(domainPermissions),
 		role.WithCreatedAt(dbRole.CreatedAt),
 		role.WithUpdatedAt(dbRole.UpdatedAt),
+		role.WithTenantID(tenantID),
 	}
 	return role.New(dbRole.Name, options...), nil
->>>>>>> e0f3ef1c
 }
 
 func toDBRole(entity role.Role) (*models.Role, []*models.Permission) {
