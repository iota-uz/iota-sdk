--- conflicted
+++ resolved
@@ -58,6 +58,7 @@
 			role.Description:  "r.description",
 			role.CreatedAt:    "r.created_at",
 			role.PermissionID: "rp.permission_id",
+			role.TenantID:     "r.tenant_id",
 		},
 	}
 }
@@ -99,11 +100,6 @@
 }
 
 func (g *GormRoleRepository) GetPaginated(ctx context.Context, params *role.FindParams) ([]role.Role, error) {
-	tenant, err := composables.UseTenant(ctx)
-	if err != nil {
-		return nil, errors.Wrap(err, "failed to get tenant from context")
-	}
-
 	sortFields := []string{}
 	for _, f := range params.SortBy.Fields {
 		if field, ok := g.fieldMap[f]; ok {
@@ -113,12 +109,6 @@
 		}
 	}
 
-<<<<<<< HEAD
-	where, args := []string{"r.tenant_id = $1"}, []interface{}{tenant.ID}
-	if params.Name != "" {
-		where = append(where, fmt.Sprintf("r.name = $%d", len(args)+1))
-		args = append(args, params.Name)
-=======
 	where, args, err := g.buildRoleFilters(params)
 	if err != nil {
 		return nil, err
@@ -131,7 +121,6 @@
 			baseQuery += " JOIN role_permissions rp ON r.id = rp.role_id"
 			break // Only add the join once
 		}
->>>>>>> dfe9645d
 	}
 
 	query := repo.Join(
@@ -162,16 +151,6 @@
 		return 0, err
 	}
 
-<<<<<<< HEAD
-	tenant, err := composables.UseTenant(ctx)
-	if err != nil {
-		return 0, errors.Wrap(err, "failed to get tenant from context")
-	}
-
-	var count int64
-	if err := tx.QueryRow(ctx, roleCountQuery, tenant.ID).Scan(&count); err != nil {
-		return 0, err
-=======
 	baseQuery := roleCountQuery
 
 	// Add necessary joins based on filters
@@ -191,7 +170,6 @@
 	err = tx.QueryRow(ctx, query, args...).Scan(&count)
 	if err != nil {
 		return 0, errors.Wrap(err, "failed to count roles")
->>>>>>> dfe9645d
 	}
 	return count, nil
 }
