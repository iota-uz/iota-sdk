--- conflicted
+++ resolved
@@ -35,13 +35,8 @@
 	return s.repo.GetByID(ctx, id)
 }
 
-<<<<<<< HEAD
-func (s *UserService) GetPaginated(ctx context.Context, params *user.FindParams) ([]*user.User, error) {
+func (s *UserService) GetPaginated(ctx context.Context, params *user.FindParams) ([]*user2.User, error) {
 	return s.repo.GetPaginated(ctx, params)
-=======
-func (s *UserService) GetPaginated(ctx context.Context, limit, offset int, sortBy []string) ([]*user2.User, error) {
-	return s.repo.GetPaginated(ctx, limit, offset, sortBy)
->>>>>>> 407ee800
 }
 
 func (s *UserService) Create(ctx context.Context, data *user2.User) error {
