package services

import (
	"context"
<<<<<<< HEAD

	"github.com/iota-agency/iota-sdk/pkg/composables"
	"github.com/iota-agency/iota-sdk/pkg/domain/entities/position"
	"github.com/iota-agency/iota-sdk/pkg/event"
=======
	position2 "github.com/iota-uz/iota-sdk/modules/core/domain/entities/position"
	"github.com/iota-uz/iota-sdk/pkg/event"
>>>>>>> c139f2f9
)

type PositionService struct {
	repo      position2.Repository
	publisher event.Publisher
}

func NewPositionService(repo position2.Repository, publisher event.Publisher) *PositionService {
	return &PositionService{
		repo:      repo,
		publisher: publisher,
	}
}

func (s *PositionService) Count(ctx context.Context) (int64, error) {
	return s.repo.Count(ctx)
}

func (s *PositionService) GetAll(ctx context.Context) ([]*position2.Position, error) {
	return s.repo.GetAll(ctx)
}

func (s *PositionService) GetByID(ctx context.Context, id int64) (*position2.Position, error) {
	return s.repo.GetByID(ctx, id)
}

func (s *PositionService) GetPaginated(
<<<<<<< HEAD
	ctx context.Context, params *position.FindParams,
) ([]*position.Position, error) {
	return s.repo.GetPaginated(ctx, params)
}

func (s *PositionService) Create(ctx context.Context, data *position.Position) error {
	tx, err := composables.UsePoolTx(ctx)
	if err != nil {
		return err
	}
=======
	ctx context.Context,
	limit, offset int,
	sortBy []string,
) ([]*position2.Position, error) {
	return s.repo.GetPaginated(ctx, limit, offset, sortBy)
}

func (s *PositionService) Create(ctx context.Context, data *position2.Position) error {
>>>>>>> c139f2f9
	if err := s.repo.Create(ctx, data); err != nil {
		return err
	}
	s.publisher.Publish("position.created", data)
	return tx.Commit(ctx)
}

<<<<<<< HEAD
func (s *PositionService) Update(ctx context.Context, data *position.Position) error {
	tx, err := composables.UsePoolTx(ctx)
	if err != nil {
		return err
	}
=======
func (s *PositionService) Update(ctx context.Context, data *position2.Position) error {
>>>>>>> c139f2f9
	if err := s.repo.Update(ctx, data); err != nil {
		return err
	}
	s.publisher.Publish("position.updated", data)
	return tx.Commit(ctx)
}

func (s *PositionService) Delete(ctx context.Context, id int64) error {
	tx, err := composables.UsePoolTx(ctx)
	if err != nil {
		return err
	}
	if err := s.repo.Delete(ctx, id); err != nil {
		return err
	}
	s.publisher.Publish("position.deleted", id)
	return tx.Commit(ctx)
}<|MERGE_RESOLUTION|>--- conflicted
+++ resolved
@@ -2,15 +2,8 @@
 
 import (
 	"context"
-<<<<<<< HEAD
-
-	"github.com/iota-agency/iota-sdk/pkg/composables"
-	"github.com/iota-agency/iota-sdk/pkg/domain/entities/position"
-	"github.com/iota-agency/iota-sdk/pkg/event"
-=======
 	position2 "github.com/iota-uz/iota-sdk/modules/core/domain/entities/position"
 	"github.com/iota-uz/iota-sdk/pkg/event"
->>>>>>> c139f2f9
 )
 
 type PositionService struct {
@@ -38,27 +31,16 @@
 }
 
 func (s *PositionService) GetPaginated(
-<<<<<<< HEAD
 	ctx context.Context, params *position.FindParams,
-) ([]*position.Position, error) {
+) ([]*position2.Position, error) {
 	return s.repo.GetPaginated(ctx, params)
 }
 
-func (s *PositionService) Create(ctx context.Context, data *position.Position) error {
+func (s *PositionService) Create(ctx context.Context, data *position2.Position) error {
 	tx, err := composables.UsePoolTx(ctx)
 	if err != nil {
 		return err
 	}
-=======
-	ctx context.Context,
-	limit, offset int,
-	sortBy []string,
-) ([]*position2.Position, error) {
-	return s.repo.GetPaginated(ctx, limit, offset, sortBy)
-}
-
-func (s *PositionService) Create(ctx context.Context, data *position2.Position) error {
->>>>>>> c139f2f9
 	if err := s.repo.Create(ctx, data); err != nil {
 		return err
 	}
@@ -66,15 +48,11 @@
 	return tx.Commit(ctx)
 }
 
-<<<<<<< HEAD
-func (s *PositionService) Update(ctx context.Context, data *position.Position) error {
+func (s *PositionService) Update(ctx context.Context, data *position2.Position) error {
 	tx, err := composables.UsePoolTx(ctx)
 	if err != nil {
 		return err
 	}
-=======
-func (s *PositionService) Update(ctx context.Context, data *position2.Position) error {
->>>>>>> c139f2f9
 	if err := s.repo.Update(ctx, data); err != nil {
 		return err
 	}
