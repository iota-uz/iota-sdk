--- conflicted
+++ resolved
@@ -26,7 +26,6 @@
 	Children: nil,
 }
 
-<<<<<<< HEAD
 var BiChatLink = types.NavigationItem{
 	Name:     "NavigationLinks.BiChat",
 	Icon:     icons.ChatCircle(icons.Props{Size: "20"}),
@@ -35,7 +34,6 @@
 }
 
 var NavItems = []types.NavigationItem{DashboardLink, UsersLink, EmployeesLink, BiChatLink}
-=======
 var AdministrationLink = types.NavigationItem{
 	Name: "NavigationLinks.Administration",
 	Icon: icons.AirTrafficControl(icons.Props{Size: "20"}),
@@ -46,5 +44,4 @@
 	},
 }
 
-var NavItems = []types.NavigationItem{DashboardLink, AdministrationLink}
->>>>>>> 7929cf79
+var NavItems = []types.NavigationItem{DashboardLink, AdministrationLink}