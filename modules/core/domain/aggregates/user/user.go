package user

import (
	"strings"
	"time"

	"github.com/google/uuid"
	"github.com/iota-uz/iota-sdk/modules/core/domain/entities/permission"
	"github.com/iota-uz/iota-sdk/modules/core/domain/value_objects/internet"
	"github.com/iota-uz/iota-sdk/modules/core/domain/value_objects/phone"
	"github.com/iota-uz/utils/sequence"

	"golang.org/x/crypto/bcrypt"

	"github.com/iota-uz/iota-sdk/modules/core/domain/aggregates/role"
	"github.com/iota-uz/iota-sdk/modules/core/domain/entities/upload"
)

type Option func(u *user)

// --- Option setters ---

func WithID(id uint) Option {
	return func(u *user) {
		u.id = id
	}
}

func WithTenantID(id uint) Option {
	return func(u *user) {
		u.tenantID = id
	}
}

func WithMiddleName(middleName string) Option {
	return func(u *user) {
		u.middleName = middleName
	}
}

func WithPassword(password string) Option {
	return func(u *user) {
		u.password = password
	}
}

func WithAvatar(avatar upload.Upload) Option {
	return func(u *user) {
		u.avatar = avatar
		if avatar != nil {
			u.avatarID = avatar.ID()
		}
	}
}

func WithAvatarID(id uint) Option {
	return func(u *user) {
		u.avatarID = id
	}
}

func WithRoles(roles []role.Role) Option {
	return func(u *user) {
		u.roles = roles
	}
}

func WithGroupIDs(groupIDs []uuid.UUID) Option {
	return func(u *user) {
		u.groupIDs = groupIDs
	}
}

func WithPermissions(permissions []*permission.Permission) Option {
	return func(u *user) {
		u.permissions = permissions
	}
}

func WithLastIP(ip string) Option {
	return func(u *user) {
		u.lastIP = ip
	}
}

func WithLastLogin(t time.Time) Option {
	return func(u *user) {
		u.lastLogin = t
	}
}

func WithLastAction(t time.Time) Option {
	return func(u *user) {
		u.lastAction = t
	}
}

func WithCreatedAt(t time.Time) Option {
	return func(u *user) {
		u.createdAt = t
	}
}

func WithUpdatedAt(t time.Time) Option {
	return func(u *user) {
		u.updatedAt = t
	}
}

func WithPhone(p phone.Phone) Option {
	return func(u *user) {
		u.phone = p
	}
}

// ---- Interfaces ----

type User interface {
	ID() uint
	TenantID() uint
	FirstName() string
	LastName() string
	MiddleName() string
	Password() string
	Email() internet.Email
	Phone() phone.Phone
	AvatarID() uint
	Avatar() upload.Upload
	LastIP() string
	UILanguage() UILanguage
	Roles() []role.Role
	GroupIDs() []uuid.UUID
	Permissions() []*permission.Permission
	LastLogin() time.Time
	LastAction() time.Time
	CreatedAt() time.Time
	UpdatedAt() time.Time

	Can(perm *permission.Permission) bool
	CheckPassword(password string) bool

	AddRole(r role.Role) User
	AddGroupID(groupID uuid.UUID) User
	RemoveGroupID(groupID uuid.UUID) User
	AddPermission(perm *permission.Permission) User
	RemovePermission(permID uuid.UUID) User
	SetPermissions(perms []*permission.Permission) User
	SetName(firstName, lastName, middleName string) User
	SetUILanguage(lang UILanguage) User
	SetAvatarID(id uint) User
	SetLastIP(ip string) User
	SetPassword(password string) (User, error)
	SetPasswordUnsafe(password string) User
	SetEmail(email internet.Email) User
	SetPhone(p phone.Phone) User
}

// ---- Implementation ----

func New(
	firstName, lastName string,
	email internet.Email,
	uiLanguage UILanguage,
	opts ...Option,
) User {
	u := &user{
		id:          0,
<<<<<<< HEAD
		tenantID:    0,
=======
>>>>>>> 65d29685
		firstName:   firstName,
		lastName:    lastName,
		middleName:  "",
		password:    "",
		email:       email,
		phone:       nil,
		avatarID:    0,
		avatar:      nil,
		lastIP:      "",
		uiLanguage:  uiLanguage,
		roles:       []role.Role{},
		groupIDs:    []uuid.UUID{},
		permissions: []*permission.Permission{},
		lastLogin:   time.Time{},
		lastAction:  time.Time{},
		createdAt:   time.Now(),
		updatedAt:   time.Now(),
	}
	for _, opt := range opts {
		opt(u)
	}
	return u
}

type user struct {
	id          uint
<<<<<<< HEAD
	tenantID    uint
=======
>>>>>>> 65d29685
	firstName   string
	lastName    string
	middleName  string
	password    string
	email       internet.Email
	phone       phone.Phone
	avatarID    uint
	avatar      upload.Upload
	lastIP      string
	uiLanguage  UILanguage
	roles       []role.Role
	groupIDs    []uuid.UUID
	permissions []*permission.Permission
	lastLogin   time.Time
	lastAction  time.Time
	createdAt   time.Time
	updatedAt   time.Time
}

func (u *user) ID() uint {
	return u.id
}

func (u *user) TenantID() uint {
	return u.tenantID
}

func (u *user) FirstName() string {
	return u.firstName
}

func (u *user) LastName() string {
	return u.lastName
}

func (u *user) MiddleName() string {
	return u.middleName
}

func (u *user) Password() string {
	return u.password
}

func (u *user) Email() internet.Email {
	return u.email
}

func (u *user) Phone() phone.Phone {
	return u.phone
}

func (u *user) AvatarID() uint {
	return u.avatarID
}

func (u *user) Avatar() upload.Upload {
	return u.avatar
}

func (u *user) LastIP() string {
	return u.lastIP
}

func (u *user) UILanguage() UILanguage {
	return u.uiLanguage
}

func (u *user) Roles() []role.Role {
	return u.roles
}

func (u *user) GroupIDs() []uuid.UUID {
	return u.groupIDs
}

func (u *user) Permissions() []*permission.Permission {
	return u.permissions
}

func (u *user) FullName() string {
	out := new(strings.Builder)
	if u.firstName != "" {
		out.WriteString(u.firstName)
	}
	if u.middleName != "" {
		sequence.Pad(out, " ")
		out.WriteString(u.middleName)
	}
	if u.lastName != "" {
		sequence.Pad(out, " ")
		out.WriteString(u.lastName)
	}
	return out.String()
}

func (u *user) AddRole(r role.Role) User {
	result := *u
	result.roles = append(result.roles, r)
	result.updatedAt = time.Now()
	return &result
}

func (u *user) AddGroupID(groupID uuid.UUID) User {
	result := *u
	result.groupIDs = append(result.groupIDs, groupID)
	result.updatedAt = time.Now()
	return &result
}

func (u *user) RemoveGroupID(groupID uuid.UUID) User {
	result := *u
	filteredGroups := make([]uuid.UUID, 0, len(result.groupIDs))
	for _, id := range result.groupIDs {
		if id == groupID {
			continue
		}
		filteredGroups = append(filteredGroups, id)
	}
	result.groupIDs = filteredGroups
	result.updatedAt = time.Now()
	return &result
}

func (u *user) AddPermission(perm *permission.Permission) User {
	result := *u
	result.permissions = append(result.permissions, perm)
	result.updatedAt = time.Now()
	return &result
}

func (u *user) RemovePermission(permID uuid.UUID) User {
	result := *u
	filteredPermissions := make([]*permission.Permission, 0, len(result.permissions))
	for _, p := range result.permissions {
		if p.ID == permID {
			continue
		}
		filteredPermissions = append(filteredPermissions, p)
	}
	result.permissions = filteredPermissions
	result.updatedAt = time.Now()
	return &result
}

func (u *user) SetPermissions(perms []*permission.Permission) User {
	result := *u
	result.permissions = perms
	result.updatedAt = time.Now()
	return &result
}

func (u *user) LastLogin() time.Time {
	return u.lastLogin
}

func (u *user) LastAction() time.Time {
	return u.lastAction
}

func (u *user) CreatedAt() time.Time {
	return u.createdAt
}

func (u *user) UpdatedAt() time.Time {
	return u.updatedAt
}

func (u *user) Can(perm *permission.Permission) bool {
	for _, p := range u.permissions {
		if p.ID == perm.ID || (p.Resource == perm.Resource && p.Action == perm.Action &&
			(p.Modifier == permission.ModifierAll || p.Modifier == perm.Modifier)) {
			return true
		}
	}

	for _, r := range u.roles {
		if r.Can(perm) {
			return true
		}
	}
	return false
}

func (u *user) CheckPassword(password string) bool {
	if u.password == "" {
		return false
	}
	return bcrypt.CompareHashAndPassword([]byte(u.password), []byte(password)) == nil
}

func (u *user) SetName(firstName, lastName, middleName string) User {
	result := *u
	result.firstName = firstName
	result.lastName = lastName
	result.middleName = middleName
	result.updatedAt = time.Now()
	return &result
}

func (u *user) SetEmail(email internet.Email) User {
	result := *u
	result.email = email
	result.updatedAt = time.Now()
	return &result
}

func (u *user) SetPhone(p phone.Phone) User {
	result := *u
	result.phone = p
	result.updatedAt = time.Now()
	return &result
}

func (u *user) SetUILanguage(lang UILanguage) User {
	result := *u
	result.uiLanguage = lang
	result.updatedAt = time.Now()
	return &result
}

func (u *user) SetAvatarID(id uint) User {
	result := *u
	result.avatarID = id
	result.updatedAt = time.Now()
	return &result
}

func (u *user) SetLastIP(ip string) User {
	result := *u
	result.lastIP = ip
	result.updatedAt = time.Now()
	return &result
}

func (u *user) SetPassword(password string) (User, error) {
	hash, err := bcrypt.GenerateFromPassword([]byte(password), bcrypt.DefaultCost)
	if err != nil {
		return nil, err
	}

	result := *u
	result.password = string(hash)
	result.updatedAt = time.Now()
	return &result, nil
}

func (u *user) SetPasswordUnsafe(newPassword string) User {
	result := *u
	result.password = newPassword
	result.updatedAt = time.Now()
	return &result
}<|MERGE_RESOLUTION|>--- conflicted
+++ resolved
@@ -165,10 +165,7 @@
 ) User {
 	u := &user{
 		id:          0,
-<<<<<<< HEAD
 		tenantID:    0,
-=======
->>>>>>> 65d29685
 		firstName:   firstName,
 		lastName:    lastName,
 		middleName:  "",
@@ -195,10 +192,7 @@
 
 type user struct {
 	id          uint
-<<<<<<< HEAD
 	tenantID    uint
-=======
->>>>>>> 65d29685
 	firstName   string
 	lastName    string
 	middleName  string
