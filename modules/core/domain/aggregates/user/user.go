package user

import (
	"strings"
	"time"

	"github.com/google/uuid"
	"github.com/iota-uz/iota-sdk/modules/core/domain/entities/permission"
	"github.com/iota-uz/iota-sdk/modules/core/domain/value_objects/internet"
	"github.com/iota-uz/iota-sdk/modules/core/domain/value_objects/phone"
	"github.com/iota-uz/utils/sequence"

	"golang.org/x/crypto/bcrypt"

	"github.com/iota-uz/iota-sdk/modules/core/domain/aggregates/role"
	"github.com/iota-uz/iota-sdk/modules/core/domain/entities/upload"
)

type Type string
type Option func(u *user)

const (
	TypeSystem Type = "system"
	TypeUser   Type = "user"
)

// --- Option setters ---

func WithID(id uint) Option {
	return func(u *user) {
		u.id = id
	}
}

<<<<<<< HEAD
func WithTenantID(id uuid.UUID) Option {
	return func(u *user) {
		u.tenantID = id
=======
func WithType(type_ Type) Option {
	return func(u *user) {
		u.type_ = type_
>>>>>>> ce36c4b4
	}
}

func WithMiddleName(middleName string) Option {
	return func(u *user) {
		u.middleName = middleName
	}
}

func WithPassword(password string) Option {
	return func(u *user) {
		u.password = password
	}
}

func WithAvatar(avatar upload.Upload) Option {
	return func(u *user) {
		u.avatar = avatar
		if avatar != nil {
			u.avatarID = avatar.ID()
		}
	}
}

func WithAvatarID(id uint) Option {
	return func(u *user) {
		u.avatarID = id
	}
}

func WithRoles(roles []role.Role) Option {
	return func(u *user) {
		u.roles = roles
	}
}

func WithGroupIDs(groupIDs []uuid.UUID) Option {
	return func(u *user) {
		u.groupIDs = groupIDs
	}
}

func WithPermissions(permissions []*permission.Permission) Option {
	return func(u *user) {
		u.permissions = permissions
	}
}

func WithLastIP(ip string) Option {
	return func(u *user) {
		u.lastIP = ip
	}
}

func WithLastLogin(t time.Time) Option {
	return func(u *user) {
		u.lastLogin = t
	}
}

func WithLastAction(t time.Time) Option {
	return func(u *user) {
		u.lastAction = t
	}
}

func WithCreatedAt(t time.Time) Option {
	return func(u *user) {
		u.createdAt = t
	}
}

func WithUpdatedAt(t time.Time) Option {
	return func(u *user) {
		u.updatedAt = t
	}
}

func WithPhone(p phone.Phone) Option {
	return func(u *user) {
		u.phone = p
	}
}

// ---- Interfaces ----

type User interface {
	ID() uint
<<<<<<< HEAD
	TenantID() uuid.UUID
=======
	Type() Type
>>>>>>> ce36c4b4
	FirstName() string
	LastName() string
	MiddleName() string
	Password() string
	Email() internet.Email
	Phone() phone.Phone
	AvatarID() uint
	Avatar() upload.Upload
	LastIP() string
	UILanguage() UILanguage
	Roles() []role.Role
	GroupIDs() []uuid.UUID
	Permissions() []*permission.Permission
	LastLogin() time.Time
	LastAction() time.Time
	CreatedAt() time.Time
	UpdatedAt() time.Time

	Events() []interface{}

	Can(perm *permission.Permission) bool
	CanUpdate() bool
	CanDelete() bool

	CheckPassword(password string) bool

	AddRole(r role.Role) User
	RemoveRole(r role.Role) User
	SetRoles(roles []role.Role) User
	AddGroupID(groupID uuid.UUID) User
	RemoveGroupID(groupID uuid.UUID) User
	SetGroupIDs(groupIDs []uuid.UUID) User
	AddPermission(perm *permission.Permission) User
	RemovePermission(permID uuid.UUID) User
	SetPermissions(perms []*permission.Permission) User
	SetName(firstName, lastName, middleName string) User
	SetUILanguage(lang UILanguage) User
	SetAvatarID(id uint) User
	SetLastIP(ip string) User
	SetPassword(password string) (User, error)
	SetPasswordUnsafe(password string) User
	SetEmail(email internet.Email) User
	SetPhone(p phone.Phone) User
}

// ---- Implementation ----

func New(
	firstName, lastName string,
	email internet.Email,
	uiLanguage UILanguage,
	opts ...Option,
) User {
	u := &user{
		id:          0,
<<<<<<< HEAD
		tenantID:    uuid.Nil,
=======
		type_:       TypeUser,
>>>>>>> ce36c4b4
		firstName:   firstName,
		lastName:    lastName,
		middleName:  "",
		password:    "",
		email:       email,
		phone:       nil,
		avatarID:    0,
		avatar:      nil,
		lastIP:      "",
		uiLanguage:  uiLanguage,
		roles:       []role.Role{},
		groupIDs:    []uuid.UUID{},
		permissions: []*permission.Permission{},
		lastLogin:   time.Time{},
		lastAction:  time.Time{},
		createdAt:   time.Now(),
		updatedAt:   time.Now(),
	}
	for _, opt := range opts {
		opt(u)
	}
	return u
}

type user struct {
	id          uint
<<<<<<< HEAD
	tenantID    uuid.UUID
=======
	type_       Type
>>>>>>> ce36c4b4
	firstName   string
	lastName    string
	middleName  string
	password    string
	email       internet.Email
	phone       phone.Phone
	avatarID    uint
	avatar      upload.Upload
	lastIP      string
	uiLanguage  UILanguage
	roles       []role.Role
	groupIDs    []uuid.UUID
	permissions []*permission.Permission
	lastLogin   time.Time
	lastAction  time.Time
	createdAt   time.Time
	updatedAt   time.Time
	events      []interface{}
}

func (u *user) ID() uint {
	return u.id
}

<<<<<<< HEAD
func (u *user) TenantID() uuid.UUID {
	return u.tenantID
=======
func (u *user) Type() Type {
	return u.type_
>>>>>>> ce36c4b4
}

func (u *user) FirstName() string {
	return u.firstName
}

func (u *user) LastName() string {
	return u.lastName
}

func (u *user) MiddleName() string {
	return u.middleName
}

func (u *user) Password() string {
	return u.password
}

func (u *user) Email() internet.Email {
	return u.email
}

func (u *user) Phone() phone.Phone {
	return u.phone
}

func (u *user) AvatarID() uint {
	return u.avatarID
}

func (u *user) Avatar() upload.Upload {
	return u.avatar
}

func (u *user) LastIP() string {
	return u.lastIP
}

func (u *user) UILanguage() UILanguage {
	return u.uiLanguage
}

func (u *user) Roles() []role.Role {
	return u.roles
}

func (u *user) GroupIDs() []uuid.UUID {
	return u.groupIDs
}

func (u *user) Permissions() []*permission.Permission {
	return u.permissions
}

func (u *user) FullName() string {
	out := new(strings.Builder)
	if u.firstName != "" {
		out.WriteString(u.firstName)
	}
	if u.middleName != "" {
		sequence.Pad(out, " ")
		out.WriteString(u.middleName)
	}
	if u.lastName != "" {
		sequence.Pad(out, " ")
		out.WriteString(u.lastName)
	}
	return out.String()
}

func (u *user) AddRole(r role.Role) User {
	result := *u
	result.roles = append(result.roles, r)
	result.updatedAt = time.Now()
	return &result
}

func (u *user) RemoveRole(r role.Role) User {
	result := *u
	filteredRoles := make([]role.Role, 0, len(result.roles))
	for _, role := range result.roles {
		if role.ID() == r.ID() {
			continue
		}
		filteredRoles = append(filteredRoles, role)
	}
	result.roles = filteredRoles
	result.updatedAt = time.Now()
	return &result
}

func (u *user) SetRoles(roles []role.Role) User {
	result := *u
	result.roles = roles
	result.updatedAt = time.Now()
	return &result
}

func (u *user) AddGroupID(groupID uuid.UUID) User {
	result := *u
	result.groupIDs = append(result.groupIDs, groupID)
	result.updatedAt = time.Now()
	return &result
}

func (u *user) RemoveGroupID(groupID uuid.UUID) User {
	result := *u
	filteredGroups := make([]uuid.UUID, 0, len(result.groupIDs))
	for _, id := range result.groupIDs {
		if id == groupID {
			continue
		}
		filteredGroups = append(filteredGroups, id)
	}
	result.groupIDs = filteredGroups
	result.updatedAt = time.Now()
	return &result
}

func (u *user) SetGroupIDs(groupIDs []uuid.UUID) User {
	result := *u
	result.groupIDs = groupIDs
	result.updatedAt = time.Now()
	return &result
}

func (u *user) AddPermission(perm *permission.Permission) User {
	result := *u
	result.permissions = append(result.permissions, perm)
	result.updatedAt = time.Now()
	return &result
}

func (u *user) RemovePermission(permID uuid.UUID) User {
	result := *u
	filteredPermissions := make([]*permission.Permission, 0, len(result.permissions))
	for _, p := range result.permissions {
		if p.ID == permID {
			continue
		}
		filteredPermissions = append(filteredPermissions, p)
	}
	result.permissions = filteredPermissions
	result.updatedAt = time.Now()
	return &result
}

func (u *user) SetPermissions(perms []*permission.Permission) User {
	result := *u
	result.permissions = perms
	result.updatedAt = time.Now()
	return &result
}

func (u *user) LastLogin() time.Time {
	return u.lastLogin
}

func (u *user) LastAction() time.Time {
	return u.lastAction
}

func (u *user) CreatedAt() time.Time {
	return u.createdAt
}

func (u *user) UpdatedAt() time.Time {
	return u.updatedAt
}

func (u *user) Events() []interface{} {
	return u.events
}

func (u *user) Can(perm *permission.Permission) bool {
	for _, p := range u.permissions {
		if p.ID == perm.ID || (p.Resource == perm.Resource && p.Action == perm.Action &&
			(p.Modifier == permission.ModifierAll || p.Modifier == perm.Modifier)) {
			return true
		}
	}

	for _, r := range u.roles {
		if r.Can(perm) {
			return true
		}
	}
	return false
}

func (u *user) CanUpdate() bool {
	return u.type_ != TypeSystem
}

func (u *user) CanDelete() bool {
	return u.type_ != TypeSystem
}

func (u *user) CheckPassword(password string) bool {
	if u.password == "" {
		return false
	}
	return bcrypt.CompareHashAndPassword([]byte(u.password), []byte(password)) == nil
}

func (u *user) SetName(firstName, lastName, middleName string) User {
	result := *u
	result.firstName = firstName
	result.lastName = lastName
	result.middleName = middleName
	result.updatedAt = time.Now()
	return &result
}

func (u *user) SetEmail(email internet.Email) User {
	result := *u
	result.email = email
	result.updatedAt = time.Now()
	return &result
}

func (u *user) SetPhone(p phone.Phone) User {
	result := *u
	result.phone = p
	result.updatedAt = time.Now()
	return &result
}

func (u *user) SetUILanguage(lang UILanguage) User {
	result := *u
	result.uiLanguage = lang
	result.updatedAt = time.Now()
	return &result
}

func (u *user) SetAvatarID(id uint) User {
	result := *u
	result.avatarID = id
	result.updatedAt = time.Now()
	return &result
}

func (u *user) SetLastIP(ip string) User {
	result := *u
	result.lastIP = ip
	result.updatedAt = time.Now()
	return &result
}

func (u *user) SetPassword(password string) (User, error) {
	hash, err := bcrypt.GenerateFromPassword([]byte(password), bcrypt.DefaultCost)
	if err != nil {
		return nil, err
	}

	result := *u
	result.password = string(hash)
	result.updatedAt = time.Now()

	result.events = append(result.events, &UpdatedPasswordEvent{
		UserID: result.id,
	})

	return &result, nil
}

func (u *user) SetPasswordUnsafe(newPassword string) User {
	result := *u
	result.password = newPassword
	result.updatedAt = time.Now()
	return &result
}<|MERGE_RESOLUTION|>--- conflicted
+++ resolved
@@ -32,15 +32,15 @@
 	}
 }
 
-<<<<<<< HEAD
+func WithType(type_ Type) Option {
+	return func(u *user) {
+		u.type_ = type_
+	}
+}
+
 func WithTenantID(id uuid.UUID) Option {
 	return func(u *user) {
 		u.tenantID = id
-=======
-func WithType(type_ Type) Option {
-	return func(u *user) {
-		u.type_ = type_
->>>>>>> ce36c4b4
 	}
 }
 
@@ -129,11 +129,8 @@
 
 type User interface {
 	ID() uint
-<<<<<<< HEAD
+	Type() Type
 	TenantID() uuid.UUID
-=======
-	Type() Type
->>>>>>> ce36c4b4
 	FirstName() string
 	LastName() string
 	MiddleName() string
@@ -189,11 +186,8 @@
 ) User {
 	u := &user{
 		id:          0,
-<<<<<<< HEAD
+		type_:       TypeUser,
 		tenantID:    uuid.Nil,
-=======
-		type_:       TypeUser,
->>>>>>> ce36c4b4
 		firstName:   firstName,
 		lastName:    lastName,
 		middleName:  "",
@@ -220,11 +214,8 @@
 
 type user struct {
 	id          uint
-<<<<<<< HEAD
 	tenantID    uuid.UUID
-=======
 	type_       Type
->>>>>>> ce36c4b4
 	firstName   string
 	lastName    string
 	middleName  string
@@ -249,13 +240,12 @@
 	return u.id
 }
 
-<<<<<<< HEAD
+func (u *user) Type() Type {
+	return u.type_
+}
+
 func (u *user) TenantID() uuid.UUID {
 	return u.tenantID
-=======
-func (u *user) Type() Type {
-	return u.type_
->>>>>>> ce36c4b4
 }
 
 func (u *user) FirstName() string {
