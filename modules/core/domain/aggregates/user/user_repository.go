--- conflicted
+++ resolved
@@ -9,20 +9,6 @@
 type Field = int
 
 const (
-<<<<<<< HEAD
-	FirstName Field = iota
-	LastName
-	MiddleName
-	Email
-	Phone
-	GroupID
-	RoleID
-	PermissionID
-	LastLogin
-	CreatedAt
-	UpdatedAt
-	TenantID
-=======
 	FirstNameField Field = iota
 	LastNameField
 	MiddleNameField
@@ -34,7 +20,7 @@
 	LastLoginField
 	CreatedAtField
 	UpdatedAtField
->>>>>>> ce36c4b4
+	TenantIDField
 )
 
 type SortBy repo.SortBy[Field]
