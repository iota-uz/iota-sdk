--- conflicted
+++ resolved
@@ -7,7 +7,6 @@
 	"github.com/nicksnyder/go-i18n/v2/i18n"
 
 	"github.com/go-playground/validator/v10"
-	"github.com/google/uuid"
 	"github.com/iota-uz/iota-sdk/modules/core/domain/aggregates/role"
 	"github.com/iota-uz/iota-sdk/modules/core/domain/value_objects/internet"
 	"github.com/iota-uz/iota-sdk/modules/core/domain/value_objects/phone"
@@ -93,14 +92,7 @@
 func (u *CreateDTO) ToEntity() (User, error) {
 	roles := make([]role.Role, len(u.RoleIDs))
 	for i, id := range u.RoleIDs {
-<<<<<<< HEAD
-		r, err := role.NewWithID(id, "", "", nil, time.Now(), time.Now(), uuid.Nil) // tenant_id will be set correctly in repository
-		if err != nil {
-			return nil, err
-		}
-=======
 		r := role.New("", role.WithID(id))
->>>>>>> 8f320a16
 		roles[i] = r
 	}
 
@@ -136,14 +128,7 @@
 func (u *UpdateDTO) ToEntity(id uint) (User, error) {
 	roles := make([]role.Role, len(u.RoleIDs))
 	for i, rID := range u.RoleIDs {
-<<<<<<< HEAD
-		r, err := role.NewWithID(rID, "", "", nil, time.Now(), time.Now(), uuid.Nil) // tenant_id will be set correctly in repository
-		if err != nil {
-			return nil, err
-		}
-=======
 		r := role.New("", role.WithID(rID))
->>>>>>> 8f320a16
 		roles[i] = r
 	}
 
