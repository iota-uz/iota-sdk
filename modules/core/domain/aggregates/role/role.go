package role

import (
	"time"

<<<<<<< HEAD
	"github.com/google/uuid"
=======
>>>>>>> e0f3ef1c
	"github.com/iota-uz/iota-sdk/modules/core/domain/entities/permission"
)

type Option func(r *role)

func WithID(id uint) Option {
	return func(r *role) {
		r.id = id
	}
}

func WithPermissions(permissions []*permission.Permission) Option {
	return func(r *role) {
		r.permissions = permissions
	}
}

func WithCreatedAt(t time.Time) Option {
	return func(r *role) {
		r.createdAt = t
	}
}

func WithUpdatedAt(t time.Time) Option {
	return func(r *role) {
		r.updatedAt = t
	}
}

type Role interface {
	ID() uint
	TenantID() uuid.UUID
	Name() string
	Description() string
	Permissions() []*permission.Permission
	CreatedAt() time.Time
	UpdatedAt() time.Time

	SetName(name string) Role
	SetDescription(description string) Role
	SetTenantID(tenantID uuid.UUID) Role

	AddPermission(p *permission.Permission) Role
	SetPermissions(permissions []*permission.Permission) Role
	Can(perm *permission.Permission) bool
}

func WithDescription(description string) Option {
	return func(r *role) {
		r.description = description
	}
}

func New(
	name string,
	opts ...Option,
) Role {
	r := &role{
		id:          0,
		name:        name,
		description: "",
		permissions: []*permission.Permission{},
		createdAt:   time.Now(),
		updatedAt:   time.Now(),
	}
	for _, opt := range opts {
		opt(r)
	}
	return r
}

type role struct {
	id          uint
	name        string
	description string
	permissions []*permission.Permission
	createdAt   time.Time
	updatedAt   time.Time
}

func (r *role) ID() uint {
	return r.id
}

func (r *role) Name() string {
	return r.name
}

func (r *role) Description() string {
	return r.description
}

func (r *role) Permissions() []*permission.Permission {
	return r.permissions
}

func (r *role) CreatedAt() time.Time {
	return r.createdAt
}

func (r *role) UpdatedAt() time.Time {
	return r.updatedAt
}

func (r *role) SetName(name string) Role {
	result := *r
	result.name = name
	result.updatedAt = time.Now()
	return &result
}

func (r *role) SetDescription(description string) Role {
	result := *r
	result.description = description
	result.updatedAt = time.Now()
	return &result
}

func (r *role) AddPermission(p *permission.Permission) Role {
	result := *r
	result.permissions = append(result.permissions, p)
	result.updatedAt = time.Now()
	return &result
}

func (r *role) SetPermissions(permissions []*permission.Permission) Role {
	result := *r
	result.permissions = permissions
	result.updatedAt = time.Now()
	return &result
}

func (r *role) Can(perm *permission.Permission) bool {
	for _, p := range r.permissions {
		if p.Equals(*perm) {
			return true
		}
	}
	return false
}<|MERGE_RESOLUTION|>--- conflicted
+++ resolved
@@ -3,10 +3,7 @@
 import (
 	"time"
 
-<<<<<<< HEAD
 	"github.com/google/uuid"
-=======
->>>>>>> e0f3ef1c
 	"github.com/iota-uz/iota-sdk/modules/core/domain/entities/permission"
 )
 
@@ -60,12 +57,19 @@
 	}
 }
 
+func WithTenantID(tenantID uuid.UUID) Option {
+	return func(r *role) {
+		r.tenantID = tenantID
+	}
+}
+
 func New(
 	name string,
 	opts ...Option,
 ) Role {
 	r := &role{
 		id:          0,
+		tenantID:    uuid.Nil,
 		name:        name,
 		description: "",
 		permissions: []*permission.Permission{},
@@ -80,6 +84,7 @@
 
 type role struct {
 	id          uint
+	tenantID    uuid.UUID
 	name        string
 	description string
 	permissions []*permission.Permission
@@ -89,6 +94,10 @@
 
 func (r *role) ID() uint {
 	return r.id
+}
+
+func (r *role) TenantID() uuid.UUID {
+	return r.tenantID
 }
 
 func (r *role) Name() string {
@@ -125,6 +134,13 @@
 	return &result
 }
 
+func (r *role) SetTenantID(tenantID uuid.UUID) Role {
+	result := *r
+	result.tenantID = tenantID
+	result.updatedAt = time.Now()
+	return &result
+}
+
 func (r *role) AddPermission(p *permission.Permission) Role {
 	result := *r
 	result.permissions = append(result.permissions, p)
