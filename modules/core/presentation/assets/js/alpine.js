import "./lib/alpine.lib.min.js";
import "./lib/alpine-focus.min.js";
import "./lib/alpine-anchor.min.js";
import Sortable from "./lib/alpine-sort.js";

let relativeFormat = () => ({
  format(dateStr = new Date().toISOString(), locale = "ru") {
    let date = new Date(dateStr);
    let timeMs = date.getTime();
    let delta = Math.round((timeMs - Date.now()) / 1000);
    let cutoffs = [
      60,
      3600,
      86400,
      86400 * 7,
      86400 * 30,
      86400 * 365,
      Infinity,
    ];
    let units = ["second", "minute", "hour", "day", "week", "month", "year"];
    let unitIdx = cutoffs.findIndex((cutoff) => cutoff > Math.abs(delta));
    let divisor = unitIdx ? cutoffs[unitIdx - 1] : 1;
    let rtf = new Intl.RelativeTimeFormat(locale, {numeric: "auto"});
    return rtf.format(Math.floor(delta / divisor), units[unitIdx]);
  },
});

let dateFns = () => ({
  formatter: new Intl.DateTimeFormat("ru", {
    year: "numeric",
    month: "numeric",
    day: "numeric",
    hour: "numeric",
    minute: "numeric",
    second: "numeric"
  }),
  now() {
    return this.formatter.format(new Date());
  },
  startOfDay(days = 0) {
    let date = new Date();
    date.setDate(date.getDate() - days);
    date.setHours(0, 0, 0, 0);
    return date.toISOString();
  },
  endOfDay(days = 0) {
    let date = new Date();
    date.setDate(date.getDate() - days);
    date.setHours(24, 0, 0, 0);
    return date.toISOString();
  },
  startOfWeek(factor = 0) {
    let date = new Date();
    let firstDay = (date.getDate() - date.getDay() + 1) - factor * 7
    date.setDate(firstDay)
    date.setHours(0, 0, 0, 0);
    return new Date(date).toISOString();
  },
  endOfWeek(factor = 0) {
    let date = new Date();
    let firstDay = (date.getDate() - date.getDay() + 1) - factor * 7
    let lastDay = firstDay + 7
    date.setDate(lastDay);
    date.setHours(0, 0, 0, 0);
    return new Date(date.setDate(lastDay)).toISOString();
  },
  startOfMonth(months = 0) {
    let date = new Date();
    let newDate = new Date(date.getFullYear(), date.getMonth() - months, 1);
    newDate.setHours(0, 0, 0, 0);
    return newDate.toISOString();
  },
  endOfMonth(months = 0) {
    let date = new Date();
    let newDate = new Date(date.getFullYear(), date.getMonth() + months + 1, 0);
    newDate.setHours(24, 0, 0, 0);
    return newDate.toISOString();
  }
});

let passwordVisibility = () => ({
  toggle(e) {
    let inputId = e.target.value;
    let input = document.getElementById(inputId);
    if (input) {
      if (e.target.checked) input.setAttribute("type", "text");
      else input.setAttribute("type", "password");
    }
  },
});

let dialogEvents = {
  closing: new Event("closing"),
  closed: new Event("closed"),
  opening: new Event("opening"),
  opened: new Event("opened"),
  removed: new Event("removed"),
};

async function animationsComplete(el) {
  return await Promise.allSettled(
    el.getAnimations().map((animation) => animation.finished)
  );
}

let dialog = (initialState) => ({
  open: initialState || false,
  toggle() {
    this.open = !this.open;
  },
  attrsObserver: new MutationObserver((mutations) => {
    mutations.forEach(async (mutation) => {
      if (mutation.attributeName === "open") {
        let dialog = mutation.target;
        let isOpen = dialog.hasAttribute("open");
        if (!isOpen) return;

        dialog.removeAttribute("inert");

        let focusTarget = dialog.querySelector("[autofocus]");
        let dialogBtn = dialog.querySelector("button");
        if (focusTarget) focusTarget.focus();
        else if (dialogBtn) dialogBtn.focus();

        dialog.dispatchEvent(dialogEvents.opening);
        await animationsComplete(dialog);
        dialog.dispatchEvent(dialogEvents.opened);
      }
    });
  }),
  deleteObserver: new MutationObserver((mutations) => {
    mutations.forEach((mutation) => {
      mutation.removedNodes.forEach((removed) => {
        if (removed.nodeName === "DIALOG") {
          removed.removeEventListener("click", this.lightDismiss);
          removed.removeEventListener("close", this.close);
          removed.dispatchEvent(dialogEvents.removed);
        }
      });
    });
  }),
  lightDismiss({target: dialog}) {
    if (dialog.nodeName === "DIALOG") {
      dialog.close("dismiss");
    }
  },
  async close({target: dialog}) {
    dialog.setAttribute("inert", "");
    dialog.dispatchEvent(dialogEvents.closing);
    await animationsComplete(dialog);
    dialog.dispatchEvent(dialogEvents.closed);
    this.open = false;
  },
  dialog: {
    ["x-effect"]() {
      if (this.open) this.$el.showModal();
    },
    async ["x-init"]() {
      this.attrsObserver.observe(this.$el, {
        attributes: true,
      });
      this.deleteObserver.observe(document.body, {
        attributes: false,
        subtree: false,
        childList: true,
      });
      await animationsComplete(this.$el);
    },
    ["@click"](e) {
      this.lightDismiss(e);
    },
    ["@close"](e) {
      this.close(e);
    },
  },
});

let combobox = (searchable = false) => ({
  open: false,
  openedWithKeyboard: false,
  options: [],
  activeIndex: null,
  selectedIndices: new Set(),
  selectedValues: new Map(),
  activeValue: null,
  multiple: false,
  observer: null,
  searchable,
  setValue(value) {
    if (value == null || !(this.open || this.openedWithKeyboard)) return;
    let index, option
    for (let i = 0, len = this.options.length; i < len; i++) {
      let o = this.options[i];
      if (o.value === value) {
        index = i;
        option = o;
      }
    }
    if (index == null || index > this.options.length - 1) return;
    if (this.multiple) {
      this.options[index].toggleAttribute("selected");
      if (this.selectedValues.has(value)) {
        this.selectedValues.delete(value);
      } else {
        this.selectedValues.set(value, {
          value,
          label: option.textContent,
        });
      }
    } else {
      for (let i = 0, len = this.options.length; i < len; i++) {
        let option = this.options[i];
        if (option.value === value) this.options[i].toggleAttribute("selected");
        else this.options[i].removeAttribute("selected");
      }
      if (
        this.selectedValues.size > 0 &&
        !this.selectedValues.has(value)
      ) {
        this.selectedValues.clear();
      }
      if (this.selectedValues.has(value)) {
        this.selectedValues.delete(value);
      } else this.selectedValues.set(value, {
        value,
        label: option.textContent,
      });
    }
    this.open = false;
    this.openedWithKeyboard = false;
    if (this.selectedValues.size === 0) {
      this.$refs.select.value = "";
    }
    this.$refs.select.dispatchEvent(new Event("change"));
    this.activeValue = value;
    if (this.$refs.input) {
      this.$refs.input.value = "";
      this.$refs.input.focus();
    }
  },
  toggle() {
    this.open = !this.open;
  },
  setActiveIndex(value) {
    for (let i = 0, len = this.options.length; i < len; i++) {
      let option = this.options[i];
      if (option.textContent.toLowerCase().startsWith(value.toLowerCase())) {
        this.activeIndex = i;
      }
    }
  },
  setActiveValue(value) {
    for (let i = 0, len = this.options.length; i < len; i++) {
      let option = this.options[i];
      if (option.textContent.toLowerCase().startsWith(value.toLowerCase())) {
        this.activeValue = option.value;
        return option;
      }
    }
  },
  onInput() {
    if (!this.open) this.open = true;
  },
  highlightMatchingOption(pressedKey) {
    this.setActiveIndex(pressedKey);
    this.setActiveValue(pressedKey);
    let allOptions = this.$refs.list.querySelectorAll(".combobox-option");
    if (this.activeIndex !== null) {
      allOptions[this.activeIndex]?.focus();
    }
  },
  removeSelectedValue(value) {
    if (!this.selectedValues.has(value)) return;
    this.selectedValues.delete(value);

    const select = this.$refs.select;
    if (select) {
      for (const option of select.options) {
        if (option.value === value) {
          select.removeChild(option);
          break;
        }
      }
    }
    select?.dispatchEvent(new Event("change"));
  },
  select: {
    ["x-init"]() {
      this.options = this.$el.querySelectorAll("option");
      this.multiple = this.$el.multiple;
      for (let i = 0, len = this.options.length; i < len; i++) {
        let option = this.options[i];
        if (option.selected) {
          this.activeIndex = i;
          this.activeValue = option.value;
          if (this.selectedValues.size > 0 && !this.multiple) continue;
          this.selectedValues.set(option.value, {
            label: option.textContent,
            value: option.value,
          })
        }
      }
      this.observer = new MutationObserver(() => {
        this.options = this.$el.querySelectorAll("option");
        if (this.$refs.input) {
          this.setActiveIndex(this.$refs.input.value);
          this.setActiveValue(this.$refs.input.value);
        }
      });
      this.observer.observe(this.$el, {
        childList: true
      });
    },
  },
});

let filtersDropdown = () => ({
  open: false,
  selected: [],
  init() {
    this.selected = Array.from(this.$el.querySelectorAll('input[type=checkbox]:checked'))
      .map(el => el.value);
  },
  toggleValue(val) {
    const index = this.selected.indexOf(val);
    if (index === -1) {
      this.selected.push(val);
    } else {
      this.selected.splice(index, 1);
    }
  }
});

let checkboxes = () => ({
  children: [],
  onParentChange(e) {
    this.children.forEach(c => c.checked = e.target.checked);
  },
  onChange() {
    let allChecked = this.children.every((c) => c.checked);
    let someChecked = this.children.some((c) => c.checked);
    this.$refs.parent.checked = allChecked;
    this.$refs.parent.indeterminate = !allChecked && allChecked !== someChecked;
  },
  init() {
    this.children = Array.from(this.$el.querySelectorAll("input[type='checkbox']:not(.parent)"));
    this.onChange();
  },
  destroy() {
    this.children = [];
  }
});

let spotlight = () => ({
  isOpen: false,
  highlightedIndex: 0,

  handleShortcut(event) {
    if ((event.ctrlKey || event.metaKey) && event.key === 'k') {
      event.preventDefault();
      this.open();
    }
  },

  open() {
    this.isOpen = true;
    this.$nextTick(() => {
      const input = this.$refs.input;
      if (input) {
        setTimeout(() => input.focus(), 50);
      }
    });
  },

  close() {
    this.isOpen = false;
    this.highlightedIndex = 0;
  },

  highlightNext() {
    const list = document.getElementById(this.$id('spotlight'));
    const count = list.childElementCount;
    this.highlightedIndex = (this.highlightedIndex + 1) % count;

    this.$nextTick(() => {
      const item = list.children[this.highlightedIndex];
      if (item) {
        item.scrollIntoView({block: 'nearest', behavior: 'smooth'});
      }
    });
  },

  highlightPrevious() {
    const list = document.getElementById(this.$id('spotlight'));
    const count = list.childElementCount;
    this.highlightedIndex = (this.highlightedIndex - 1 + count) % count;

    this.$nextTick(() => {
      const item = list.children[this.highlightedIndex];
      if (item) {
        item.scrollIntoView({block: 'nearest', behavior: 'smooth'});
      }
    });
  },
  goToLink() {
    const item = document.getElementById(this.$id('spotlight')).children[this.highlightedIndex];
    if (item) {
      item.children[0].click();
    }
  }
});

let datePicker = ({
  locale = 'ru',
  mode = 'single',
  dateFormat = 'Y-m-d',
  labelFormat = 'F j, Y',
  minDate = '',
  maxDate = '',
  selectorType = 'day',
  selected = [],
} = {}) => ({
  selected: [],
  localeMap: {
    ru: {
      path: '/ru.js',
      key: 'ru'
    },
    uz: {
      path: '/uz.js',
      key: 'uz_latn'
    },
  },
  async init() {
    mode = mode || 'single';
    selectorType = selectorType || 'day';
    labelFormat = labelFormat || 'F j, Y';
    dateFormat = dateFormat || 'z';

    let {default: flatpickr} = await import("./lib/flatpickr/index.js");
    let found = this.localeMap[locale];
    if (found) {
      let {default: localeData} = await import(`./lib/flatpickr/locales/${found.path}`);
      flatpickr.localize(localeData[found.key]);
    }
    let plugins = [];
    if (selectorType === 'month') {
      let {default: monthSelect} = await import('./lib/flatpickr/plugins/month-select.js');
      plugins.push(monthSelect({
        altFormat: labelFormat,
        dateFormat: dateFormat,
        shortHand: true,
      }))
    } else if (selectorType === 'week') {
      let {default: weekSelect} = await import('./lib/flatpickr/plugins/week-select.js');
      plugins.push(weekSelect())
    } else if (selectorType === 'year') {
      let {default: yearSelect} = await import('./lib/flatpickr/plugins/year-select.js');
      plugins.push(yearSelect())
    }
    let self = this;
    flatpickr(this.$refs.input, {
      altInput: true,
      altFormat: labelFormat,
      dateFormat: dateFormat,
      mode,
      minDate: minDate || null,
      maxDate: maxDate || null,
      defaultDate: selected,
      plugins,
      onChange(selected = []) {
        let isoDates = selected.map((s) => s.toISOString());
        if (!isoDates.length) return;
        if (mode === 'single') {
          self.selected = [isoDates[0]];
        } else if (mode === 'range') {
          if (isoDates.length === 2) self.selected = isoDates;
        } else {
          self.selected = isoDates;
        }
      },
    });
  }
})

let navTabs = (defaultValue = '') => ({
  activeTab: defaultValue,
  backgroundStyle: {left: 0, width: 0, opacity: 0},
  restoreHandler: null,

  init() {
    this.$nextTick(() => this.updateBackground());

    // Listen for restore-tab event on document since it bubbles up
    this.restoreHandler = (event) => {
      if (event.detail && event.detail.value) {
        this.activeTab = event.detail.value;
        this.$nextTick(() => this.updateBackground());
      }
    };

    document.addEventListener('restore-tab', this.restoreHandler);
  },

  destroy() {
    if (this.restoreHandler) {
      document.removeEventListener('restore-tab', this.restoreHandler);
    }
  },

  setActiveTab(tabValue) {
    this.activeTab = tabValue;
    this.$nextTick(() => this.updateBackground());
    // Emit event for parent components to handle
    this.$dispatch('tab-changed', {value: tabValue});
  },

  updateBackground() {
    const tabsContainer = this.$refs.tabsContainer;
    if (!tabsContainer) return;

    const activeButton = tabsContainer.querySelector(`button[data-tab-value="${this.activeTab}"]`);
    if (activeButton) {
      this.backgroundStyle = {
        left: activeButton.offsetLeft,
        width: activeButton.offsetWidth,
        opacity: 1
      };
    }
  },

  isActive(tabValue) {
    return this.activeTab === tabValue;
  },

  getTabClasses(tabValue) {
    return this.isActive(tabValue)
      ? 'text-slate-900'
      : 'text-gray-500 hover:text-slate-300';
  }
})

let sidebar = () => ({
  isCollapsed: localStorage.getItem('sidebar-collapsed') === 'true',
  storedTab: localStorage.getItem('sidebar-active-tab') || null,

  toggle() {
    this.isCollapsed = !this.isCollapsed;
    localStorage.setItem('sidebar-collapsed', this.isCollapsed.toString());
  },

  handleTabChange(event) {
    // Save the selected tab to localStorage
    if (event.detail && event.detail.value) {
      localStorage.setItem('sidebar-active-tab', event.detail.value);
      this.storedTab = event.detail.value;
    }
  },

  getStoredTab() {
    return this.storedTab;
  },

  initSidebar() {
    // Apply initial state class to prevent flash
    this.$nextTick(() => {
      if (this.isCollapsed) {
        this.$el.classList.add('sidebar-collapsed');
      }

      // Only restore tab if there are multiple tab buttons rendered
      if (this.storedTab && this.$el.querySelector('[role="tablist"]')) {
        // Wait a bit for navTabs to initialize
        setTimeout(() => {
          this.$dispatch('restore-tab', {value: this.storedTab});
        }, 100);
      }
    });
  }
})

let disableFormElementsWhen = (query) => ({
  matches: window.matchMedia(query).matches,
  media: null,
  onChange() {
    this.matches = window.matchMedia(query).matches;
    this.disableAllFormElements();
  },
  disableAllFormElements() {
    let elements = this.$el.querySelectorAll('input,select,textarea');
    for (let element of elements) {
      element.disabled = this.matches;
    }
  },
  init() {
    this.media = window.matchMedia(query);
    this.media.addEventListener('change', this.onChange.bind(this));
    this.disableAllFormElements();
  },
  destroy() {
    if (this.media == null) return;
    this.media.removeEventListener('change', this.onChange.bind(this));
    this.media = null;
  }
})

<<<<<<< HEAD
let editableTableRows = (rows = []) => ({
  rows,
  addRow(withValue) {
    this.rows.push({id: Math.random().toString(32).slice(2), withValue})
  },
  removeRow(id) {
    this.rows = this.rows.filter((row) => row.id !== id);
  }
});
=======
let kanban = () => ({
  col: {
    key: '',
    oldIndex: 0,
    newIndex: 0
  },
  card: {
    key: '',
    newCol: '',
    oldCol: '',
    oldIndex: 0,
    newIndex: 0,
  },
  changeCol(col) {
    this.col = col;
  },
  changeCard(card) {
    this.card = card;
  }
})
>>>>>>> 39581fac

document.addEventListener("alpine:init", () => {
  Alpine.data("relativeformat", relativeFormat);
  Alpine.data("passwordVisibility", passwordVisibility);
  Alpine.data("dialog", dialog);
  Alpine.data("combobox", combobox);
  Alpine.data("filtersDropdown", filtersDropdown);
  Alpine.data("checkboxes", checkboxes);
  Alpine.data("spotlight", spotlight);
  Alpine.data("dateFns", dateFns);
  Alpine.data("datePicker", datePicker);
  Alpine.data("navTabs", navTabs);
  Alpine.data("sidebar", sidebar);
  Alpine.data("disableFormElementsWhen", disableFormElementsWhen);
<<<<<<< HEAD
  Alpine.data("editableTableRows", editableTableRows);
=======
  Alpine.data("kanban", kanban);
  Sortable(Alpine);
>>>>>>> 39581fac
});<|MERGE_RESOLUTION|>--- conflicted
+++ resolved
@@ -604,7 +604,6 @@
   }
 })
 
-<<<<<<< HEAD
 let editableTableRows = (rows = []) => ({
   rows,
   addRow(withValue) {
@@ -614,7 +613,7 @@
     this.rows = this.rows.filter((row) => row.id !== id);
   }
 });
-=======
+
 let kanban = () => ({
   col: {
     key: '',
@@ -635,7 +634,6 @@
     this.card = card;
   }
 })
->>>>>>> 39581fac
 
 document.addEventListener("alpine:init", () => {
   Alpine.data("relativeformat", relativeFormat);
@@ -650,10 +648,7 @@
   Alpine.data("navTabs", navTabs);
   Alpine.data("sidebar", sidebar);
   Alpine.data("disableFormElementsWhen", disableFormElementsWhen);
-<<<<<<< HEAD
   Alpine.data("editableTableRows", editableTableRows);
-=======
   Alpine.data("kanban", kanban);
   Sortable(Alpine);
->>>>>>> 39581fac
 });