--- conflicted
+++ resolved
@@ -177,23 +177,21 @@
 			return
 		}
 
-		props := &users.EditFormProps{
-			PageContext: pageCtx,
-			User:        mappers.UserToViewModel(us),
-			Roles:       mapping.MapViewModels(roles, mappers.RoleToViewModel),
-			Errors:      errors,
-		}
-<<<<<<< HEAD
-		templ.Handler(users.EditForm(props), templ.WithStreaming()).ServeHTTP(w, r)
-		return
-=======
+			props := &users.EditFormProps{
+				PageContext: pageCtx,
+				User:        mappers.UserToViewModel(us),
+				Roles:       mapping.MapViewModels(roles, mappers.RoleToViewModel),
+				Errors:      errors,
+			}
+			templ.Handler(users.EditForm(props), templ.WithStreaming()).ServeHTTP(w, r)
+			return
+		}
 		userEntity, err := dto.ToEntity(id)
 		if err != nil {
 			http.Error(w, err.Error(), http.StatusInternalServerError)
 			return
 		}
 		err = c.userService.Update(r.Context(), userEntity)
->>>>>>> 2e03c187
 	}
 	if err := c.userService.Update(r.Context(), dto.ToEntity(id)); err != nil {
 		http.Error(w, err.Error(), http.StatusInternalServerError)
