--- conflicted
+++ resolved
@@ -199,29 +199,16 @@
 
 	tenant, err := composables.UseTenant(r.Context())
 	if err != nil {
-<<<<<<< HEAD
-		logger.Errorf("Error retrieving tenant from request context: %v", err)
-=======
 		logger.Errorf("Error retrieving tenant from request: %v", err)
->>>>>>> 7df2eec1
 		http.Error(w, "Error retrieving tenant", http.StatusBadRequest)
 		return
 	}
 
-<<<<<<< HEAD
-	findParams := &group.FindParams{
-=======
 	// Build query parameters
 	findParams := &query.GroupFindParams{
->>>>>>> 7df2eec1
 		Limit:  params.Limit,
 		Offset: params.Offset,
 		Search: search,
-<<<<<<< HEAD
-		Filters: []group.Filter{
-			{
-				Column: group.TenantIDField,
-=======
 		SortBy: query.SortBy{
 			Fields: []repo.SortByField[query.Field]{
 				{Field: query.GroupFieldCreatedAt, Ascending: false},
@@ -230,25 +217,16 @@
 		Filters: []query.GroupFilter{
 			{
 				Column: query.GroupFieldTenantID,
->>>>>>> 7df2eec1
 				Filter: repo.Eq(tenant.ID.String()),
 			},
 		},
 	}
 
 	if v := r.URL.Query().Get("CreatedAt.To"); v != "" {
-<<<<<<< HEAD
-		findParams = findParams.FilterBy(group.CreatedAtField, repo.Lt(v))
-	}
-
-	if v := r.URL.Query().Get("CreatedAt.From"); v != "" {
-		findParams = findParams.FilterBy(group.CreatedAtField, repo.Gt(v))
-=======
 		findParams.Filters = append(findParams.Filters, query.GroupFilter{
 			Column: query.GroupFieldCreatedAt,
 			Filter: repo.Lt(v),
 		})
->>>>>>> 7df2eec1
 	}
 
 	if v := r.URL.Query().Get("CreatedAt.From"); v != "" {
