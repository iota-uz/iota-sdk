--- conflicted
+++ resolved
@@ -186,12 +186,7 @@
       "FullName": "Full name",
       "Roles": "Roles",
       "Email": "Email",
-<<<<<<< HEAD
-      "AllUsers": "All Users",
-      "AllGroups": "All groups"
-=======
       "AllGroups": "All Groups"
->>>>>>> 6d12e03e
     },
     "Cards": {
       "PersonalInfo": "Personal information",
