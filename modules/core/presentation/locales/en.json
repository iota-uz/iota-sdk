{
  "Errors": {
    "Internal": "Internal server error"
  },
  "ValidationErrors": {
    "required": "This field is required",
    "emptySelect": "Select value",
    "email": "Invalid email format",
    "custom": "{{.Field}}: {{.Error}}"
  },
  "Filters": {
    "CreatedAt": {
      "AllTime": "All the time",
      "Today": "Today",
      "Yesterday": "Yesterday",
      "Ereyesterday": "Ereyesterday",
      "ThisWeek": "This week",
      "LastWeek": "Last week",
      "ThisMonth": "This month"
    }
  },
  "Spotlight": {
    "Placeholder": "Search...",
    "NothingFound": "Nothing found",
    "Actions": {
      "AddUser": "Add user",
      "AddExpense": "Add expense",
      "AddPayment": "Add payment",
      "AddAccount": "Add account"
    }
  },
  "ErrorPages": {
    "NotFound": {
      "Title": "404",
      "Message": "Page not found",
      "Home": "Home"
    }
  },
  "Resources": {
    "user": "User",
    "role": "Roles",
    "group": "Groups",
    "payment": "Payment",
    "expense": "Expense",
    "expense_category": "Expense category",
    "product": "Product",
    "unit": "Unit",
    "position": "Position",
    "order": "Order",
    "inventory": "Inventory"
  },
  "Permissions": {
    "User": {
      "Create": "Create user",
      "Read": "Read user",
      "Update": "Update user",
      "Delete": "Delete user"
    },
    "Role": {
      "Create": "Create role",
      "Read": "Read role",
      "Update": "Update role",
      "Delete": "Delete role"
    },
    "Group": {
      "Create": "Create group",
      "Read": "Read group",
      "Update": "Update group",
      "Delete": "Delete group"
    },
    "Account": {
      "Create": "Create account",
      "Read": "Read account",
      "Update": "Update account",
      "Delete": "Delete account"
    },
    "Project": {
      "Create": "Create project",
      "Read": "Read project",
      "Update": "Update project",
      "Delete": "Delete project"
    },
    "Stage": {
      "Create": "Create stage",
      "Read": "Read stage",
      "Update": "Update stage",
      "Delete": "Delete stage"
    },
    "Settings": {
      "Update": "Update settings",
      "Read": "Read settings"
    },
    "Payment": {
      "Create": "Create payment",
      "Read": "Read payment",
      "Update": "Update payment",
      "Delete": "Delete payment"
    },
    "Expense": {
      "Create": "Create expense",
      "Read": "Read expense",
      "Update": "Update expense",
      "Delete": "Delete expense"
    },
    "ExpenseCategory": {
      "Create": "Create expense category",
      "Read": "Read expense category",
      "Update": "Update expense category",
      "Delete": "Delete expense category"
    },
    "Product": {
      "Create": "Create product",
      "Read": "Read product",
      "Update": "Update product",
      "Delete": "Delete product"
    },
    "Unit": {
      "Create": "Create unit",
      "Read": "Read unit",
      "Update": "Update unit",
      "Delete": "Delete unit"
    },
    "Position": {
      "Create": "Create position",
      "Read": "Read position",
      "Update": "Update position",
      "Delete": "Delete position"
    },
    "Order": {
      "Create": "Create order",
      "Read": "Read order",
      "Update": "Update order",
      "Delete": "Delete order"
    },
    "Inventory": {
      "Create": "Create inventory",
      "Read": "Read inventory",
      "Update": "Update inventory",
      "Delete": "Delete inventory"
    }
  },
  "NavigationLinks": {
    "Dashboard": "Dashboard",
    "Administration": "Administration",
    "Users": "Users",
    "Roles": "Roles",
    "Groups": "Groups",
    "KnowledgeBase": "Knowledge Base",
    "Operations": "Operations",
    "Settings": "Settings",
    "Calendar": "Calendar",
    "Enums": "Enums",
    "TaskTypes": "Task Types",
    "Positions": "Positions",
    "Finances": "Finances",
    "Projects": "Projects",
    "Reports": "Reports",
    "Navbar": {
      "Profile": "Profile",
      "Logout": "Logout"
    }
  },
  "Dashboard": {
    "Meta": {
      "Title": "Dashboard"
    },
    "Welcome": "Welcome to the dashboard"
  },
  "Users": {
    "Meta": {
      "List": {
        "Title": "Users"
      },
      "Edit": {
        "Title": "Edit user"
      },
      "New": {
        "Title": "New user"
      },
      "Permissions": {
        "Title": "User Permissions"
      }
    },
    "List": {
      "New": "New User",
      "FullName": "Full name",
      "Roles": "Roles",
      "Email": "Email",
<<<<<<< HEAD
      "AllUsers": "All Users",
      "AllGroups": "All groups"
=======
      "AllGroups": "All Groups"
>>>>>>> 274cc150
    },
    "Cards": {
      "PersonalInfo": "Personal information",
      "UserInfo": "User information"
    },
    "Tabs": {
      "UserInfo": "User Info",
      "Permissions": "Permissions"
    },
    "Single": {
      "EditUser": "Edit user",
      "FirstName": "First name",
      "LastName": "Last name",
      "MiddleName": "Middle name",
      "Email": "Email",
      "Phone": "Phone",
      "Password": "Password",
      "Language": "Language",
      "UILanguage": "en",
      "SelectLanguage": "Select language",
      "ChooseAvatar": "Choose avatar",
      "RoleIDs": "Role",
      "GroupIDs": "Group",
      "SelectRole": "Select role",
      "SelectGroup": "Select group",
      "EnterPassword": "Enter password",
      "Delete": "Delete user",
      "DeleteConfirmation": "Are you sure you want to delete this user?",
      "Permissions": "User Permissions"
    }
  },
  "Roles": {
    "Meta": {
      "List": {
        "Title": "Roles"
      },
      "Edit": {
        "Title": "Edit role"
      },
      "New": {
        "Title": "New role"
      }
    },
    "List": {
      "New": "New role",
      "Name": "Name"
    },
    "Single": {
      "Edit": "Edit role",
      "Name": {
        "Label": "Role name",
        "Placeholder": "Enter the name of the role"
      },
      "Description": {
        "Label": "Description",
        "Placeholder": "Enter description for the role"
      },
      "Delete": "Delete role",
      "DeleteConfirmation": "Are you sure you want to delete this role?"
    }
  },
  "Groups": {
    "Meta": {
      "List": {
        "Title": "Groups List"
      },
      "Edit": {
        "Title": "Edit group"
      },
      "New": {
        "Title": "New group"
      }
    },
    "Cards": {
      "GroupInfo": "Group information",
      "MembershipInfo": "Membership information"
    },
    "List": {
      "New": "New group",
      "Name": "Name",
      "Description": "Description",
      "Roles": "Roles",
      "Users": "Users",
      "NoGroups": {
        "Title": "No groups found",
        "Description": "Create your first group by clicking the 'New group' button"
      }
    },
    "Single": {
      "Name": "Name",
      "Description": "Description",
      "RoleIDs": "Roles",
      "UserIDs": "Users",
      "SelectRole": "Select roles",
      "SelectUser": "Select users",
      "SearchRoles": "Search for roles",
      "EnterGroupName": "Enter group name",
      "EnterDescription": "Enter description",
      "NoRoleDescription": "No description available",
      "Delete": "Delete group",
      "DeleteConfirmation": "Are you sure you want to delete this group?"
    }
  },
  "Projects": {
    "Meta": {
      "List": {
        "Title": "Projects"
      },
      "Edit": {
        "Title": "Edit project"
      },
      "New": {
        "Title": "Add project"
      }
    },
    "List": {
      "New": "Add Project",
      "Description": "Description",
      "Name": "Name"
    },
    "Single": {
      "Edit": "Edit project",
      "Name": "Name",
      "Description": "Description",
      "Delete": "Delete project",
      "DeleteConfirmation": "Are you sure you want to delete this project?"
    }
  },
  "Account": {
    "Meta": {
      "Index": {
        "Title": "Account"
      },
      "Settings": {
        "Title": "Account settings"
      }
    },
    "BrowseFilesystem": "Browse filesystem",
    "FirstName": {
      "Label": "First name",
      "Placeholder": "Enter first name"
    },
    "LastName": {
      "Label": "Last name",
      "Placeholder": "Enter last name"
    },
    "MiddleName": {
      "Label": "Middle name",
      "Placeholder": "Enter middle name"
    },
    "Email": {
      "Label": "Email",
      "Placeholder": "Enter email"
    },
    "Phone": {
      "Label": "Phone",
      "Placeholder": "Enter phone number"
    },
    "Password": "Password",
    "Save": "Save",
    "Tabs": {
      "Profile": "Profile settings",
      "Sidebar": "Sidebar settings"
    }
  },
  "Login": {
    "Meta": {
      "Title": "Log in"
    },
    "Email": "Email",
    "Password": "Password",
    "Login": "Log in",
    "WelcomeBack": "Welcome back",
    "LoginToUse": "Log in to use IOTA ERP",
    "LoginWithGoogle": "Log in with Google",
    "OrSignInWith": "Or sign in with...",
    "Errors": {
      "PasswordInvalid": "Email or password is invalid",
      "OauthStateNotFound": "oAuth state not found. Please, try again.",
      "OauthStateInvalid": "Invalid oAuth state. Please, try again.",
      "OauthCodeNotFound": "oAuth code not found. Please, try again.",
      "UserNotFound": "User not found"
    }
  },
  "Home": {
    "Meta": {
      "Title": "Home"
    }
  },
  "UpdatedAt": "Updated at",
  "CreatedAt": "Created at",
  "SignOut": "Sign out",
  "Unknown": "Unknown",
  "Actions": "Actions",
  "Delete": "Delete",
  "Save": "Save",
  "Search": "Search",
  "PerPage": "Per page",
  "Cancel": "Cancel",
  "Back": "Back",
  "Add": "Add",
  "Remove": "Remove",
  "All": "All",
  "Edit": "Edit",
  "Countries": {
    "AF": "Afghanistan",
    "AL": "Albania",
    "AD": "Andorra",
    "AG": "Antigua and Barbuda",
    "AR": "Argentina",
    "AU": "Australia",
    "AT": "Austria",
    "BA": "Bosnia and Herzegovina",
    "BW": "Botswana",
    "BN": "Brunei",
    "BS": "Bahamas",
    "BH": "Bahrain",
    "BD": "Bangladesh",
    "BB": "Barbados",
    "BE": "Belgium",
    "BZ": "Belize",
    "BT": "Bhutan",
    "BO": "Bolivia",
    "BR": "Brazil",
    "BG": "Bulgaria",
    "CA": "Canada",
    "CL": "Chile",
    "CO": "Colombia",
    "CR": "Costa Rica",
    "HR": "Croatia",
    "CY": "Cyprus",
    "CZ": "Czechia",
    "DK": "Denmark",
    "DO": "Dominican Republic",
    "EC": "Ecuador",
    "SV": "El Salvador",
    "EE": "Estonia",
    "FI": "Finland",
    "FR": "France",
    "DE": "Germany",
    "GR": "Greece",
    "GT": "Guatemala",
    "HN": "Honduras",
    "HU": "Hungary",
    "IS": "Iceland",
    "IE": "Ireland",
    "IT": "Italy",
    "JM": "Jamaica",
    "JP": "Japan",
    "LV": "Latvia",
    "LI": "Liechtenstein",
    "LT": "Lithuania",
    "LU": "Luxembourg",
    "MY": "Malaysia",
    "MT": "Malta",
    "MX": "Mexico",
    "MC": "Monaco",
    "NL": "Netherlands",
    "NZ": "New Zealand",
    "NI": "Nicaragua",
    "NO": "Norway",
    "PA": "Panama",
    "PY": "Paraguay",
    "PE": "Peru",
    "PL": "Poland",
    "PT": "Portugal",
    "SM": "San Marino",
    "SG": "Singapore",
    "SK": "Slovakia",
    "SI": "Slovenia",
    "ES": "Spain",
    "SE": "Sweden",
    "CH": "Switzerland",
    "TH": "Thailand",
    "TO": "Tonga",
    "UY": "Uruguay",
    "DZ": "Algeria",
    "AO": "Angola",
    "AM": "Armenia",
    "AZ": "Azerbaijan",
    "BY": "Belarus",
    "BJ": "Benin",
    "BF": "Burkina Faso",
    "BI": "Burundi",
    "CV": "Cape Verde",
    "KH": "Cambodia",
    "CM": "Cameroon",
    "CF": "Central African Republic",
    "TD": "Chad",
    "CN": "China",
    "KM": "Comoros",
    "CG": "Congo (Brazzaville)",
    "CD": "Congo (Kinshasa)",
    "CU": "Cuba",
    "DJ": "Djibouti",
    "DM": "Dominica",
    "EG": "Egypt",
    "GQ": "Equatorial Guinea",
    "ER": "Eritrea",
    "SZ": "Eswatini",
    "ET": "Ethiopia",
    "FJ": "Fiji",
    "GA": "Gabon",
    "GM": "Gambia",
    "GE": "Georgia",
    "GH": "Ghana",
    "GD": "Grenada",
    "GN": "Guinea",
    "GW": "Guinea-Bissau",
    "GY": "Guyana",
    "HT": "Haiti",
    "IN": "India",
    "ID": "Indonesia",
    "IR": "Iran",
    "IQ": "Iraq",
    "IL": "Israel",
    "JO": "Jordan",
    "KI": "Kiribati",
    "KZ": "Kazakhstan",
    "KE": "Kenya",
    "KR": "South Korea",
    "KP": "North Korea",
    "XK": "Kosovo",
    "KW": "Kuwait",
    "KG": "Kyrgyzstan",
    "LA": "Laos",
    "LB": "Lebanon",
    "LS": "Lesotho",
    "LR": "Liberia",
    "LY": "Libya",
    "MG": "Madagascar",
    "MW": "Malawi",
    "MV": "Maldives",
    "ML": "Mali",
    "MR": "Mauritania",
    "MU": "Mauritius",
    "MD": "Moldova",
    "MN": "Mongolia",
    "ME": "Montenegro",
    "MA": "Morocco",
    "MZ": "Mozambique",
    "MM": "Myanmar",
    "NA": "Namibia",
    "NR": "Nauru",
    "NP": "Nepal",
    "NE": "Niger",
    "NG": "Nigeria",
    "OM": "Oman",
    "PK": "Pakistan",
    "MH": "Marshall Islands",
    "PW": "Palau",
    "PG": "Papua New Guinea",
    "QA": "Qatar",
    "RU": "Russia",
    "RW": "Rwanda",
    "WS": "Samoa",
    "ST": "Sao Tome and Principe",
    "SA": "Saudi Arabia",
    "SN": "Senegal",
    "RS": "Serbia",
    "SC": "Seychelles",
    "SL": "Sierra Leone",
    "SB": "Solomon Islands",
    "SO": "Somalia",
    "ZA": "South Africa",
    "SS": "South Sudan",
    "LK": "Sri Lanka",
    "SD": "Sudan",
    "SY": "Syria",
    "TJ": "Tajikistan",
    "TZ": "Tanzania",
    "TL": "Timor-Leste",
    "TG": "Togo",
    "TT": "Trinidad and Tobago",
    "TN": "Tunisia",
    "TM": "Turkmenistan",
    "TV": "Tuvalu",
    "UG": "Uganda",
    "UA": "Ukraine",
    "AE": "United Arab Emirates",
    "GB": "United Kingdom",
    "US": "United States",
    "UZ": "Uzbekistan",
    "VU": "Vanuatu",
    "VA": "Vatican City",
    "VE": "Venezuela",
    "VN": "Vietnam",
    "YE": "Yemen",
    "ZM": "Zambia",
    "ZW": "Zimbabwe",
    "FM": "Micronesia",
    "MK": "North Macedonia",
    "PS": "Palest",
    "PH": "Philippines",
    "RO": "Romania",
    "RW": "Rwanda",
    "KN": "Saint Kitts and Nevis",
    "LC": "Saint Lucia",
    "VC": "Saint Vincent and the Grenadines",
    "SR": "Suriname",
    "TR": "Turkey"
  }
}
<|MERGE_RESOLUTION|>--- conflicted
+++ resolved
@@ -186,12 +186,7 @@
       "FullName": "Full name",
       "Roles": "Roles",
       "Email": "Email",
-<<<<<<< HEAD
-      "AllUsers": "All Users",
-      "AllGroups": "All groups"
-=======
       "AllGroups": "All Groups"
->>>>>>> 274cc150
     },
     "Cards": {
       "PersonalInfo": "Personal information",
