package users

import (
	"fmt"
	"github.com/iota-uz/iota-sdk/components"
	"github.com/iota-uz/iota-sdk/components/base/button"
	"github.com/iota-uz/iota-sdk/components/base/card"
	"github.com/iota-uz/iota-sdk/components/base/dialog"
	"github.com/iota-uz/iota-sdk/components/base/input"
	"github.com/iota-uz/iota-sdk/components/icons"
	usercomponents "github.com/iota-uz/iota-sdk/components/user"
	"github.com/iota-uz/iota-sdk/modules/core/presentation/templates/layouts"
	"github.com/iota-uz/iota-sdk/modules/core/presentation/viewmodels"
	"github.com/iota-uz/iota-sdk/pkg/types"
)

type EditFormProps struct {
	*types.PageContext
<<<<<<< HEAD
	User   *user.User
	Roles  []role.Role
=======
	User   *viewmodels.User
	Roles  []*viewmodels.Role
>>>>>>> 872027b9
	Errors map[string]string
}

templ EditForm(props *EditFormProps) {
	<div class="flex flex-col justify-between h-full" id="edit-content">
		@card.Card(card.Props{
			Class:        "grid grid-cols-3 gap-4",
			WrapperClass: "m-6",
		}) {
			@components.UploadInput(&components.UploadInputProps{
				Label:       props.T("Users.Single.ChooseAvatar"),
				Placeholder: "PNG, JPG",
				Name:        "AvatarID",
				Class:       "col-span-3",
				Accept:      "image/*",
				Error:       props.Errors["AvatarID"],
				Uploads:     []*viewmodels.Upload{props.User.Avatar},
				Form:        "save-form",
			})
			@input.Text(&input.Props{
				Label: props.T("Users.Single.FirstName"),
				Attrs: templ.Attributes{
					"value": props.User.FirstName,
					"name":  "FirstName",
					"form":  "save-form",
				},
				Error: props.Errors["FirstName"],
			})
			@input.Text(&input.Props{
				Label: props.T("Users.Single.LastName"),
				Attrs: templ.Attributes{
					"value": props.User.LastName,
					"name":  "LastName",
					"form":  "save-form",
				},
				Error: props.Errors["LastName"],
			})
			@input.Email(&input.Props{
				Label: props.T("Users.Single.Email"),
				Attrs: templ.Attributes{
					"name":  "Email",
					"value": props.User.Email,
					"form":  "save-form",
				},
				Error: props.Errors["Email"],
			})
			@input.Password(&input.Props{
				Label:       props.T("Users.Single.Password"),
				Placeholder: props.T("Users.Single.EnterPassword"),
				Attrs: templ.Attributes{
					"autocomplete": "new-password",
					"name":         "Password",
					"form":         "save-form",
				},
			})
			@RoleSelect(&RoleSelectProps{
				PageContext: props.PageContext,
				Roles:       props.Roles,
				Selected:    props.User.Roles,
				Error:       props.Errors["RoleID"],
				Attrs: templ.Attributes{
					"name": "RoleID",
					"form": "save-form",
				},
			})
			@usercomponents.LanguageSelect(&usercomponents.LanguageSelectProps{
				Label:       props.T("Users.Single.Language"),
				Placeholder: props.T("Users.Single.SelectLanguage"),
				Value:       string(props.User.UILanguage),
				Attrs:       templ.Attributes{"name": "UILanguage", "form": "save-form"},
			})
		}
		<div
			x-data
			class="h-20 shadow-t-lg border-t w-full flex items-center justify-end px-8 bg-surface-300 border-t-primary mt-auto gap-4"
		>
			<form
				id="delete-form"
				hx-delete={ fmt.Sprintf("/users/%s", props.User.ID) }
				hx-trigger="submit"
				hx-target="closest .content"
				hx-swap="innerHTML"
				hx-indicator="#delete-user-btn"
				hx-disabled-elt="find button"
			>
				@button.Danger(button.Props{
					Size: button.SizeMD,
					Attrs: templ.Attributes{
						"name":   "_action",
						"value":  "delete",
						"type":   "button",
						"@click": "$dispatch('open-delete-user-confirmation')",
						"id":     "delete-user-btn",
					},
				}) {
					{ props.T("Delete") }
				}
			</form>
			<form
				id="save-form"
				method="post"
				hx-post={ fmt.Sprintf("/users/%s", props.User.ID) }
				hx-indicator="#save-btn"
				hx-target="#edit-content"
				hx-swap="outerHTML"
			>
				@button.Primary(button.Props{
					Size: button.SizeMD,
					Attrs: templ.Attributes{
						"name":  "_action",
						"value": "save",
						"id":    "save-btn",
					},
				}) {
					{ props.T("Save") }
				}
			</form>
		</div>
	</div>
}

templ Edit(props *EditFormProps) {
	@layouts.Authenticated(props.PageContext) {
		@EditForm(props)
		@dialog.Confirmation(&dialog.Props{
			Heading: props.T("Users.Single.DeleteUser"),
			Text:    props.T("Users.Single.DeleteUserConfirmation"),
			Icon:    icons.Trash(icons.Props{Size: "20"}),
			Action:  "open-delete-user-confirmation",
			Attrs: templ.Attributes{
				"@closing": `({target}) => {
					if (target.returnValue === "confirm") {
						let deleteForm = document.getElementById("delete-form");
						htmx.trigger(deleteForm, "submit");
					}
				}`,
			},
		})
	}
}<|MERGE_RESOLUTION|>--- conflicted
+++ resolved
@@ -16,13 +16,8 @@
 
 type EditFormProps struct {
 	*types.PageContext
-<<<<<<< HEAD
-	User   *user.User
-	Roles  []role.Role
-=======
 	User   *viewmodels.User
 	Roles  []*viewmodels.Role
->>>>>>> 872027b9
 	Errors map[string]string
 }
 
