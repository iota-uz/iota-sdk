package controllers

import (
	"errors"
	"net/http"

	"github.com/a-h/templ"
	"github.com/gorilla/mux"
	"github.com/iota-uz/go-i18n/v2/i18n"
	"github.com/iota-uz/iota-sdk/modules/website/domain/entities/aichatconfig"
	"github.com/iota-uz/iota-sdk/modules/website/presentation/controllers/dtos"
	"github.com/iota-uz/iota-sdk/modules/website/presentation/mappers"
	"github.com/iota-uz/iota-sdk/modules/website/presentation/templates/pages/aichat"
	"github.com/iota-uz/iota-sdk/modules/website/presentation/viewmodels"
	websiteServices "github.com/iota-uz/iota-sdk/modules/website/services"
	"github.com/iota-uz/iota-sdk/pkg/application"
	"github.com/iota-uz/iota-sdk/pkg/composables"
	"github.com/iota-uz/iota-sdk/pkg/di"
	"github.com/iota-uz/iota-sdk/pkg/middleware"
	"github.com/iota-uz/iota-sdk/pkg/shared"
	"github.com/sirupsen/logrus"
)

type AIChatControllerConfig struct {
	BasePath string
	App      application.Application
}

type AIChatController struct {
	basePath string
	app      application.Application
}

func NewAIChatController(cfg AIChatControllerConfig) application.Controller {
	return &AIChatController{
		basePath: cfg.BasePath,
		app:      cfg.App,
	}
}

func (c *AIChatController) Key() string {
	return "AiChatController"
}

func (c *AIChatController) Register(r *mux.Router) {
	router := r.PathPrefix(c.basePath).Subrouter()
	router.Use(
		middleware.Authorize(),
		middleware.RedirectNotAuthenticated(),
		middleware.ProvideUser(),
		middleware.ProvideLocalizer(c.app.Bundle()),
		middleware.WithPageContext(),
		middleware.Tabs(),
		middleware.NavItems(),
	)
	router.HandleFunc("", di.H(c.configureAIChat)).Methods(http.MethodGet)
	router.HandleFunc("/config", di.H(c.saveConfig)).Methods(http.MethodPost)
	router.HandleFunc("/models", di.H(c.fetchModels)).Methods(http.MethodPost)
}

func (c *AIChatController) configureAIChat(
	w http.ResponseWriter,
	r *http.Request,
	logger *logrus.Entry,
	configService *websiteServices.AIChatConfigService,
	chatService *websiteServices.WebsiteChatService,
	localizer *i18n.Localizer,
) {
	config, err := configService.GetDefault(r.Context())
	if err != nil && !errors.Is(err, aichatconfig.ErrConfigNotFound) {
		logger.WithError(err).Error("failed to get default AI chat configuration")
		writeJSONError(w, http.StatusInternalServerError,
			localizer.MustLocalize(&i18n.LocalizeConfig{MessageID: "AIChatBot.Errors.FailedToGetConfig"}),
			dtos.ErrorCodeInternalServer)
		return
	}

	var modelOptions []string
	if config != nil && config.BaseURL() != "" && config.AccessToken() != "" {
		var err error
		modelOptions, err = c.fetchModelOptions(r, logger, chatService, config, localizer, w)
		if err != nil {
			logger.WithError(err).Warn("Failed to fetch models for initial page load")
		}
	}

	props := buildConfigureProps(c.basePath, config, modelOptions)
	templ.Handler(aichat.Configure(props)).ServeHTTP(w, r)
}

func (c *AIChatController) fetchModelOptions(
	r *http.Request,
	logger *logrus.Entry,
	chatService *websiteServices.WebsiteChatService,
	config aichatconfig.AIConfig,
	localizer *i18n.Localizer,
	w http.ResponseWriter,
) ([]string, error) {
	if config == nil {
		return []string{}, nil
	}

	models, err := chatService.GetAvailableModels(r.Context())
	if err != nil {
		logger.WithError(err).Warn("failed to get available models, continuing with empty list")
		return []string{}, nil
	}
	return models, nil
}

func buildConfigureProps(basePath string, config aichatconfig.AIConfig, modelOptions []string) aichat.ConfigureProps {
	props := aichat.ConfigureProps{
		FormAction:   basePath + "/config",
		BasePath:     basePath,
		ModelOptions: modelOptions,
	}

	if config != nil {
		props.Config = mappers.AIConfigToViewModel(config)
	} else {
		props.Config = &viewmodels.AIConfig{
			Temperature: 0.7,
			MaxTokens:   1024,
			BaseURL:     "https://api.openai.com/v1",
		}
	}

	return props
}

func (c *AIChatController) saveConfig(
	w http.ResponseWriter,
	r *http.Request,
	logger *logrus.Entry,
	configService *websiteServices.AIChatConfigService,
	chatService *websiteServices.WebsiteChatService,
	localizer *i18n.Localizer,
) {
	dto, err := composables.UseForm(&dtos.AIConfigDTO{}, r)
	if err != nil {
		logger.WithError(err).Error("failed to parse form")
		writeJSONError(w, http.StatusBadRequest,
			localizer.MustLocalize(&i18n.LocalizeConfig{MessageID: "AIChatBot.Errors.InvalidFormData"}),
			dtos.ErrorCodeInvalidRequest)
		return
	}

	config, _ := configService.GetDefault(r.Context())

	if errors, ok := dto.Ok(r.Context()); !ok {
		c.handleValidationErrors(w, r, logger, config, chatService, localizer, dto, errors)
		return
	}

<<<<<<< HEAD
	tenant, err := composables.UseTenant(r.Context())
	if err != nil {
		panic(err)
	}

	configEntity, err := dto.Apply(config, tenant.ID)
	if err != nil {
		logger.WithError(err).Error("failed to convert DTO to entity")
		w.Header().Set("Content-Type", "application/json")
		w.WriteHeader(http.StatusBadRequest)
		err = json.NewEncoder(w).Encode(dtos.NewAPIError(
			localizer.MustLocalize(&i18n.LocalizeConfig{MessageID: "AIChatBot.Errors.InvalidFormData"}),
			dtos.ErrorCodeInvalidRequest,
		))
		if err != nil {
			panic(err)
		}
		return
	}

	_, err = configService.Save(r.Context(), configEntity)
	if err != nil {
		logger.WithError(err).Error("failed to save AI chat configuration")
		w.Header().Set("Content-Type", "application/json")
		w.WriteHeader(http.StatusInternalServerError)
		err = json.NewEncoder(w).Encode(dtos.NewAPIError(
			localizer.MustLocalize(&i18n.LocalizeConfig{MessageID: "AIChatBot.Errors.FailedToSaveConfig"}),
			dtos.ErrorCodeInternalServer,
		))
		if err != nil {
			panic(err)
		}
=======
	if err := c.persistConfig(r, logger, configService, localizer, dto, config, w); err != nil {
>>>>>>> b9f882b0
		return
	}

	shared.Redirect(w, r, c.basePath)
}

func (c *AIChatController) handleValidationErrors(
	w http.ResponseWriter,
	r *http.Request,
	logger *logrus.Entry,
	config aichatconfig.AIConfig,
	chatService *websiteServices.WebsiteChatService,
	localizer *i18n.Localizer,
	dto *dtos.AIConfigDTO,
	errors map[string]string,
) {
	logger.WithField("errors", errors).Error("validation failed")

	modelOptions, err := c.fetchModelOptions(r, logger, chatService, config, localizer, w)
	if err != nil {
		return
	}

	props := buildValidationErrorProps(c.basePath, dto, config, modelOptions, errors)
	templ.Handler(aichat.ConfigureForm(props)).ServeHTTP(w, r)
}

func buildValidationErrorProps(
	basePath string,
	dto *dtos.AIConfigDTO,
	config aichatconfig.AIConfig,
	modelOptions []string,
	errors map[string]string,
) aichat.ConfigureProps {
	props := aichat.ConfigureProps{
		FormAction:   basePath + "/config",
		BasePath:     basePath,
		ModelOptions: modelOptions,
		Config: &viewmodels.AIConfig{
			ModelName:    dto.ModelName,
			SystemPrompt: dto.SystemPrompt,
			BaseURL:      dto.BaseURL,
		},
		Errors: errors,
	}

	if dto.Temperature > 0 {
		props.Config.Temperature = dto.Temperature
	}

	if dto.MaxTokens > 0 {
		props.Config.MaxTokens = dto.MaxTokens
	}

	if config != nil {
		props.Config.ID = config.ID().String()
	}

	return props
}

func (c *AIChatController) persistConfig(
	r *http.Request,
	logger *logrus.Entry,
	configService *websiteServices.AIChatConfigService,
	localizer *i18n.Localizer,
	dto *dtos.AIConfigDTO,
	config aichatconfig.AIConfig,
	w http.ResponseWriter,
) error {
	tenant, err := composables.UseTenant(r.Context())
	if err != nil {
		panic(err)
	}

	configEntity, err := dto.Apply(config, tenant.ID)
	if err != nil {
		logger.WithError(err).Error("failed to convert DTO to entity")
		writeJSONError(w, http.StatusBadRequest,
			localizer.MustLocalize(&i18n.LocalizeConfig{MessageID: "AIChatBot.Errors.InvalidFormData"}),
			dtos.ErrorCodeInvalidRequest)
		return err
	}

	_, err = configService.Save(r.Context(), configEntity)
	if err != nil {
		logger.WithError(err).Error("failed to save AI chat configuration")
		writeJSONError(w, http.StatusInternalServerError,
			localizer.MustLocalize(&i18n.LocalizeConfig{MessageID: "AIChatBot.Errors.FailedToSaveConfig"}),
			dtos.ErrorCodeInternalServer)
		return err
	}

	return nil
}

func (c *AIChatController) fetchModels(
	w http.ResponseWriter,
	r *http.Request,
	logger *logrus.Entry,
	chatService *websiteServices.WebsiteChatService,
	configService *websiteServices.AIChatConfigService,
	localizer *i18n.Localizer,
) {
	var formData struct {
		BaseURL     string `json:"BaseURL"`
		AccessToken string `json:"AccessToken"`
	}

	if err := r.ParseForm(); err != nil {
		logger.WithError(err).Error("failed to parse form")
		writeJSONError(w, http.StatusBadRequest,
			localizer.MustLocalize(&i18n.LocalizeConfig{MessageID: "AIChatBot.Errors.InvalidFormData"}),
			dtos.ErrorCodeInvalidRequest)
		return
	}

	formData.BaseURL = r.FormValue("BaseURL")
	formData.AccessToken = r.FormValue("AccessToken")

	// If form values are empty, try to use saved configuration
	if formData.BaseURL == "" || formData.AccessToken == "" {
		config, err := configService.GetDefault(r.Context())
		if err != nil || config == nil {
			templ.Handler(aichat.ModelSelectOptions(aichat.ModelSelectProps{
				ModelOptions:  []string{},
				SelectedModel: "",
			})).ServeHTTP(w, r)
			return
		}

		// Use saved config if form values are empty
		if formData.BaseURL == "" {
			formData.BaseURL = config.BaseURL()
		}
		if formData.AccessToken == "" {
			formData.AccessToken = config.AccessToken()
		}

		// If still empty after using saved config, return empty options
		if formData.BaseURL == "" || formData.AccessToken == "" {
			templ.Handler(aichat.ModelSelectOptions(aichat.ModelSelectProps{
				ModelOptions:  []string{},
				SelectedModel: "",
			})).ServeHTTP(w, r)
			return
		}
	}

	models, err := chatService.GetAvailableModelsWithConfig(r.Context(), formData.BaseURL, formData.AccessToken)
	if err != nil {
		logger.WithError(err).Error("failed to get available models with custom config")
		templ.Handler(aichat.ModelSelectOptions(aichat.ModelSelectProps{
			ModelOptions:  []string{},
			SelectedModel: "",
			Error:         localizer.MustLocalize(&i18n.LocalizeConfig{MessageID: "AIChatBot.Errors.FailedToGetModels"}),
		})).ServeHTTP(w, r)
		return
	}

	templ.Handler(aichat.ModelSelectOptions(aichat.ModelSelectProps{
		ModelOptions:  models,
		SelectedModel: "",
	})).ServeHTTP(w, r)
}<|MERGE_RESOLUTION|>--- conflicted
+++ resolved
@@ -152,42 +152,7 @@
 		return
 	}
 
-<<<<<<< HEAD
-	tenant, err := composables.UseTenant(r.Context())
-	if err != nil {
-		panic(err)
-	}
-
-	configEntity, err := dto.Apply(config, tenant.ID)
-	if err != nil {
-		logger.WithError(err).Error("failed to convert DTO to entity")
-		w.Header().Set("Content-Type", "application/json")
-		w.WriteHeader(http.StatusBadRequest)
-		err = json.NewEncoder(w).Encode(dtos.NewAPIError(
-			localizer.MustLocalize(&i18n.LocalizeConfig{MessageID: "AIChatBot.Errors.InvalidFormData"}),
-			dtos.ErrorCodeInvalidRequest,
-		))
-		if err != nil {
-			panic(err)
-		}
-		return
-	}
-
-	_, err = configService.Save(r.Context(), configEntity)
-	if err != nil {
-		logger.WithError(err).Error("failed to save AI chat configuration")
-		w.Header().Set("Content-Type", "application/json")
-		w.WriteHeader(http.StatusInternalServerError)
-		err = json.NewEncoder(w).Encode(dtos.NewAPIError(
-			localizer.MustLocalize(&i18n.LocalizeConfig{MessageID: "AIChatBot.Errors.FailedToSaveConfig"}),
-			dtos.ErrorCodeInternalServer,
-		))
-		if err != nil {
-			panic(err)
-		}
-=======
 	if err := c.persistConfig(r, logger, configService, localizer, dto, config, w); err != nil {
->>>>>>> b9f882b0
 		return
 	}
 
