package positionservice

import (
	"context"
	"errors"

	coreservices "github.com/iota-uz/iota-sdk/modules/core/services"
	"github.com/iota-uz/iota-sdk/modules/warehouse/domain/aggregates/position"
	"github.com/iota-uz/iota-sdk/modules/warehouse/domain/aggregates/product"
	"github.com/iota-uz/iota-sdk/modules/warehouse/domain/entities/unit"
	"github.com/iota-uz/iota-sdk/modules/warehouse/infrastructure/persistence"
	"github.com/iota-uz/iota-sdk/modules/warehouse/permissions"
	"github.com/iota-uz/iota-sdk/modules/warehouse/services"
	"github.com/iota-uz/iota-sdk/modules/warehouse/services/productservice"
	"github.com/iota-uz/iota-sdk/pkg/application"
	"github.com/iota-uz/iota-sdk/pkg/composables"
	"github.com/iota-uz/iota-sdk/pkg/eventbus"
)

type PositionService struct {
	repo           position.Repository
	publisher      eventbus.EventBus
	uploadService  *coreservices.UploadService
	unitService    *services.UnitService
	productService *productservice.ProductService
}

func NewPositionService(
	repo position.Repository,
	publisher eventbus.EventBus,
	app application.Application,
) *PositionService {
	return &PositionService{
		repo:           repo,
		publisher:      publisher,
		uploadService:  app.Service(coreservices.UploadService{}).(*coreservices.UploadService),
		unitService:    app.Service(services.UnitService{}).(*services.UnitService),
		productService: app.Service(productservice.ProductService{}).(*productservice.ProductService),
	}
}

func (s *PositionService) GetByID(ctx context.Context, id uint) (position.Position, error) {
	if err := composables.CanUser(ctx, permissions.PositionRead); err != nil {
		return nil, err
	}
	return s.repo.GetByID(ctx, id)
}

func (s *PositionService) GetAll(ctx context.Context) ([]position.Position, error) {
	if err := composables.CanUser(ctx, permissions.PositionRead); err != nil {
		return nil, err
	}
	return s.repo.GetAll(ctx)
}

func (s *PositionService) GetPaginated(ctx context.Context, params *position.FindParams) ([]position.Position, error) {
	if err := composables.CanUser(ctx, permissions.PositionRead); err != nil {
		return nil, err
	}
	return s.repo.GetPaginated(ctx, params)
}

func (s *PositionService) GetByIDs(ctx context.Context, ids []uint) ([]position.Position, error) {
	if err := composables.CanUser(ctx, permissions.PositionRead); err != nil {
		return nil, err
	}
	return s.repo.GetByIDs(ctx, ids)
}

func (s *PositionService) findOrCreateUnit(ctx context.Context, unitName string) (*unit.Unit, error) {
	u, err := s.unitService.GetByTitleOrShortTitle(ctx, unitName)
	if err == nil {
		return u, nil
	}
	if errors.Is(err, persistence.ErrUnitNotFound) {
		return s.unitService.Create(ctx, &unit.CreateDTO{
			Title:      unitName,
			ShortTitle: unitName,
		})
	}
	return nil, err
}

func (s *PositionService) createPosition(ctx context.Context, posRow *XlsRow, unitID uint) error {
	data := &position.CreateDTO{
		Title:   posRow.Title,
		Barcode: posRow.Barcode,
		UnitID:  unitID,
	}
	pos, err := s.Create(ctx, data)
	if err != nil {
		return err
	}
	if posRow.Quantity == 0 {
		return nil
	}
	products := make([]*product.CreateDTO, 0)
	for i := 0; i < posRow.Quantity; i++ {
		products = append(products, &product.CreateDTO{
			PositionID: pos.ID(),
			Status:     string(product.InStock),
		})
	}
	if _, err = s.productService.BulkCreate(ctx, products); err != nil {
		return err
	}
	return nil
}

func (s *PositionService) LoadFromFilePath(ctx context.Context, path string) error {
	rows, err := positionRowsFromFile(path)
	if err != nil {
		return err
	}
	unitNameToID := make(map[string]uint)
	for _, u := range uniqueUnits(rows) {
		entity, err := s.findOrCreateUnit(ctx, u)
		if err != nil {
			return err
		}
		unitNameToID[u] = entity.ID
	}

	for _, row := range rows {
		unitID := unitNameToID[row.Unit]
		entity, err := s.repo.GetByBarcode(ctx, row.Barcode)
		if err != nil && !errors.Is(err, persistence.ErrPositionNotFound) {
			return err
		}
		if errors.Is(err, persistence.ErrPositionNotFound) {
			if err := s.createPosition(ctx, row, unitID); err != nil {
				return err
			}
		} else {
			pos := &position.UpdateDTO{
				Title:   row.Title,
				UnitID:  unitID,
				Barcode: row.Barcode,
			}
			if err := s.Update(ctx, entity.ID(), pos); err != nil {
				return err
			}
		}
	}
	return nil
}

func (s *PositionService) UpdateWithFile(ctx context.Context, fileID uint) error {
	if err := composables.CanUser(ctx, permissions.PositionCreate); err != nil {
		return err
	}
	uploadEntity, err := s.uploadService.GetByID(ctx, fileID)
	if err != nil {
		return err
	}
	return s.LoadFromFilePath(ctx, uploadEntity.Path())
}

<<<<<<< HEAD
// CreatePositionFromXlsRow creates a position from a single Excel row
func (s *PositionService) CreatePositionFromXlsRow(ctx context.Context, xlsRow *XlsRow) error {
	// Find or create unit
	unitEntity, err := s.findOrCreateUnit(ctx, xlsRow.Unit)
	if err != nil {
		return err
	}

	// Check if position already exists
	entity, err := s.repo.GetByBarcode(ctx, xlsRow.Barcode)
	if err != nil && !errors.Is(err, persistence.ErrPositionNotFound) {
		return err
	}

	if errors.Is(err, persistence.ErrPositionNotFound) {
		// Create new position
		return s.createPosition(ctx, xlsRow, unitEntity.ID)
	} else {
		// Update existing position
		pos := &position.UpdateDTO{
			Title:   xlsRow.Title,
			UnitID:  unitEntity.ID,
			Barcode: xlsRow.Barcode,
		}
		return s.Update(ctx, entity.ID, pos)
	}
}

func (s *PositionService) Create(ctx context.Context, data *position.CreateDTO) (*position.Position, error) {
=======
func (s *PositionService) Create(ctx context.Context, data *position.CreateDTO) (position.Position, error) {
>>>>>>> 3712b5dd
	if err := composables.CanUser(ctx, permissions.PositionCreate); err != nil {
		return nil, err
	}
	entity, err := data.ToEntity()
	if err != nil {
		return nil, err
	}
	if err := s.repo.Create(ctx, entity); err != nil {
		return nil, err
	}
	createdEvent, err := position.NewCreatedEvent(ctx, *data, entity)
	if err != nil {
		return nil, err
	}
	s.publisher.Publish(createdEvent)
	return entity, nil
}

func (s *PositionService) Update(ctx context.Context, id uint, data *position.UpdateDTO) error {
	if err := composables.CanUser(ctx, permissions.PositionUpdate); err != nil {
		return err
	}
	entity, err := data.ToEntity(id)
	if err != nil {
		return err
	}
	if err := s.repo.Update(ctx, entity); err != nil {
		return err
	}
	updatedEvent, err := position.NewUpdatedEvent(ctx, *data, entity)
	if err != nil {
		return err
	}
	s.publisher.Publish(updatedEvent)
	return nil
}

func (s *PositionService) Delete(ctx context.Context, id uint) (position.Position, error) {
	if err := composables.CanUser(ctx, permissions.PositionDelete); err != nil {
		return nil, err
	}
	entity, err := s.repo.GetByID(ctx, id)
	if err != nil {
		return nil, err
	}
	if err := s.repo.Delete(ctx, id); err != nil {
		return nil, err
	}
	deletedEvent, err := position.NewDeletedEvent(ctx, entity)
	if err != nil {
		return nil, err
	}
	s.publisher.Publish(deletedEvent)
	return entity, nil
}

func (s *PositionService) Count(ctx context.Context) (int64, error) {
	return s.repo.Count(ctx)
}<|MERGE_RESOLUTION|>--- conflicted
+++ resolved
@@ -156,7 +156,6 @@
 	return s.LoadFromFilePath(ctx, uploadEntity.Path())
 }
 
-<<<<<<< HEAD
 // CreatePositionFromXlsRow creates a position from a single Excel row
 func (s *PositionService) CreatePositionFromXlsRow(ctx context.Context, xlsRow *XlsRow) error {
 	// Find or create unit
@@ -181,14 +180,11 @@
 			UnitID:  unitEntity.ID,
 			Barcode: xlsRow.Barcode,
 		}
-		return s.Update(ctx, entity.ID, pos)
-	}
-}
-
-func (s *PositionService) Create(ctx context.Context, data *position.CreateDTO) (*position.Position, error) {
-=======
+		return s.Update(ctx, entity.ID(), pos)
+	}
+}
+
 func (s *PositionService) Create(ctx context.Context, data *position.CreateDTO) (position.Position, error) {
->>>>>>> 3712b5dd
 	if err := composables.CanUser(ctx, permissions.PositionCreate); err != nil {
 		return nil, err
 	}
