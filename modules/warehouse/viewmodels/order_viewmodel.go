package viewmodels

import (
	"fmt"

	"github.com/nicksnyder/go-i18n/v2/i18n"
)

type Order struct {
	ID        string
	Type      string
	Status    string
	CreatedAt string
	UpdatedAt string
}

<<<<<<< HEAD
type OrderItem struct {
	Position Position
	Quantity string
=======
func (o *Order) LocalizedStatus(l *i18n.Localizer) string {
	return l.MustLocalize(&i18n.LocalizeConfig{
		DefaultMessage: &i18n.Message{
			ID: fmt.Sprintf("WarehouseOrders.Single.Statuses.%s", o.Status),
		},
	})
}

func (o *Order) LocalizedType(l *i18n.Localizer) string {
	return l.MustLocalize(&i18n.LocalizeConfig{
		DefaultMessage: &i18n.Message{
			ID: fmt.Sprintf("WarehouseOrders.Single.Types.%s", o.Type),
		},
	})
>>>>>>> 413cdfd5
}<|MERGE_RESOLUTION|>--- conflicted
+++ resolved
@@ -14,11 +14,6 @@
 	UpdatedAt string
 }
 
-<<<<<<< HEAD
-type OrderItem struct {
-	Position Position
-	Quantity string
-=======
 func (o *Order) LocalizedStatus(l *i18n.Localizer) string {
 	return l.MustLocalize(&i18n.LocalizeConfig{
 		DefaultMessage: &i18n.Message{
@@ -33,5 +28,9 @@
 			ID: fmt.Sprintf("WarehouseOrders.Single.Types.%s", o.Type),
 		},
 	})
->>>>>>> 413cdfd5
+}
+
+type OrderItem struct {
+	Position Position
+	Quantity string
 }