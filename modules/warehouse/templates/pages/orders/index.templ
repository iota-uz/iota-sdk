--- conflicted
+++ resolved
@@ -107,7 +107,12 @@
 						{ props.T("WarehouseOrders.Single.Types.out") }
 					</option>
 				}
-<<<<<<< HEAD
+				@filters.PageSize(props.PageContext)
+				@filters.CreatedAt(props.PageContext)
+				@base.Select(&base.SelectProps{Placeholder: props.T("CreatedAt")}) {
+					<option>Yesterday</option>
+					<option>The day before yesterday</option>
+				}
 				@base.DetailsDropdown(newOrderButton(props)) {
 					@base.DropdownItem(base.DropdownItemProps{Href: "/warehouse/orders/in/new"}) {
 						{ props.T("WarehouseOrders.List.NewIn") }
@@ -115,17 +120,6 @@
 					@base.DropdownItem(base.DropdownItemProps{Href: "/warehouse/orders/out/new"}) {
 						{ props.T("WarehouseOrders.List.NewOut") }
 					}
-=======
-				@filters.PageSize(props.PageContext)
-				@filters.CreatedAt(props.PageContext)
-				@button.Primary(button.Props{
-					Size:  button.SizeNormal,
-					Href:  "/warehouse/orders/new",
-					Icon:  icons.PlusCircle(icons.Props{Size: "18"}),
-					Class: "ml-auto",
-				}) {
-					{ props.T("WarehouseOrders.List.New") }
->>>>>>> 413cdfd5
 				}
 			</form>
 			@OrdersTable(props)
