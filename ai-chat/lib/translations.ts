export interface Translations {
  // Header
  chatbotTitle: string
  chatbotSubtitle: string

  // Welcome message
  welcomeGreeting: string
  welcomeMessage: string
  phoneRequestMessage: string

  // Input placeholders
  phoneInputPlaceholder: string
  phoneInputLabel: string
  messageInputPlaceholder: string

  // Buttons
  sendButton: string
  callbackRequestButton: string

  // Quick replies
  extendPolicyQuestion: string
  findContractNumberQuestion: string
  submitClaimQuestion: string

  // Callback modal
  callbackModalTitle: string
  callbackModalSubtitle: string
  callbackPhoneInputLabel: string
  dataPrivacyMessage: string
  dataProcessingConsent: string
  backButton: string
  requestCallButton: string

  // Messages
  callbackConfirmation: string
  errorLoadingMessages: string
  errorCreatingChat: string
  errorSendingMessage: string
  threadNotFoundMessage: string

  // Date formatting
  months: string[]
}

export const ru: Translations = {
  // Header
  chatbotTitle: 'Ai chat bot',
  chatbotSubtitle: 'Наш AI-бот готов помочь вам круглосуточно',

  // Welcome message
  welcomeGreeting: 'Привет! 👋',
  welcomeMessage: 'Я Али, ваш виртуальный помощник от Euroasia Insurance. Готов помочь разобраться в мире страхования, подобрать нужный полис или ответить на любые ваши вопросы. Спрашивайте, не стесняйтесь! Чем могу быть полезен сегодня?',
  phoneRequestMessage:
    'Чтобы начать, пожалуйста, введите свой номер телефона — мы используем его для связи и сохранения истории обращений.',

  // Input placeholders
  phoneInputPlaceholder: '+ 998 (__) ___ __ __',
  phoneInputLabel: 'Введите ваш номер телефона',
  messageInputPlaceholder: 'Ваш запрос',

  // Buttons
  sendButton: 'Отправить',
  callbackRequestButton: 'Запрос обратного звонка',

  // Quick replies
  extendPolicyQuestion: 'Как продлить полис?',
  findContractNumberQuestion: 'Где найти номер договора?',
  submitClaimQuestion: 'Как подать заявление на страховой случай?',

  // Callback modal
  callbackModalTitle: 'Закажите обратный звонок',
  callbackModalSubtitle: 'Оставьте свой номер телефона, и наш специалист свяжется с вами в ближайшее время',
  callbackPhoneInputLabel: 'Введите номер телефона',
  dataPrivacyMessage: 'Мы не передаём ваши данные третьим лицам',
  dataProcessingConsent: 'Согласен(а) с обработкой персональных данных',
  backButton: 'Назад',
  requestCallButton: 'Заказать звонок',

  // Messages
  callbackConfirmation: 'Спасибо за запрос! Наш специалист свяжется с вами по номеру {phone} в ближайшее время.',
  errorLoadingMessages: 'Не удалось загрузить историю сообщений. Пожалуйста, попробуйте еще раз позже.',
  errorCreatingChat: 'Произошла ошибка при создании чата. Пожалуйста, попробуйте еще раз позже.',
  errorSendingMessage: 'Извините, произошла ошибка при отправке сообщения. Пожалуйста, попробуйте еще раз позже.',
  threadNotFoundMessage: 'Ваш чат был завершен или не найден. Начинаем новый чат.',

  // Date formatting
  months: [
    'Январь',
    'Февраль',
    'Март',
    'Апрель',
    'Май',
    'Июнь',
    'Июль',
    'Август',
    'Сентябрь',
    'Октябрь',
    'Ноябрь',
    'Декабрь',
  ],
};

<<<<<<< HEAD
=======
// Uzbek translations (Latin script)
>>>>>>> 28ffe871
export const oz: Translations = {
  // Header
  chatbotTitle: 'AI suhbat boti',
  chatbotSubtitle: 'Bizning AI-botimiz sizga 24/7 yordam berishga tayyor',

  // Welcome message
  welcomeGreeting: 'Assalomu alaykum! 👋',
  welcomeMessage:
    "Men Ali, Euroasia Insurance'dan sizning virtual yordamchingizman. Sug'urta olamida yo'l ko'rsatish, kerakli polisni tanlash yoki har qanday savollaringizga javob berishga tayyorman. Bemalol murojaat qiling! Bugun sizga qanday yordam bera olaman?",
  phoneRequestMessage:
    'Boshlash uchun, iltimos, telefon raqamingizni kiriting — biz undan aloqa va murojaat tarixini saqlash uchun foydalanamiz.',

  // Input placeholders
  phoneInputPlaceholder: '+ 998 (__) ___ __ __',
  phoneInputLabel: 'Telefon raqamingizni kiriting',
  messageInputPlaceholder: 'Sizning so\'rovingiz',

  // Buttons
  sendButton: 'Yuborish',
  callbackRequestButton: "Qayta qo'ng'iroq so'rovi",

  // Quick replies
  extendPolicyQuestion: 'Polisni qanday uzaytirish mumkin?',
  findContractNumberQuestion: 'Shartnoma raqamini qayerdan topish mumkin?',
  submitClaimQuestion: "Sug'urta hodisasi bo'yicha arizani qanday topshirish kerak?",

  // Callback modal
  callbackModalTitle: "Qayta qo'ng'iroq buyurtma qiling",
  callbackModalSubtitle:
    "Telefon raqamingizni qoldiring, va bizning mutaxassisimiz siz bilan yaqin vaqt ichida bog'lanadi",
  callbackPhoneInputLabel: 'Telefon raqamini kiriting',
  dataPrivacyMessage: "Biz sizning ma'lumotlaringizni uchinchi shaxslarga bermaydi",
  dataProcessingConsent: "Shaxsiy ma'lumotlarni qayta ishlashga roziman",
  backButton: 'Orqaga',
  requestCallButton: "Qo'ng'iroq buyurtma qilish",

  // Messages
  callbackConfirmation:
    "So'rov uchun rahmat! Mutaxassisimiz {phone} raqami orqali siz bilan yaqin vaqt ichida bog'lanadi.",
  errorLoadingMessages: "Xabarlar tarixini yuklab bo'lmadi. Iltimos, keyinroq qayta urinib ko'ring.",
  errorCreatingChat: "Chat yaratishda xatolik yuz berdi. Iltimos, keyinroq qayta urinib ko'ring.",
  errorSendingMessage: "Kechirasiz, xabar yuborishda xatolik yuz berdi. Iltimos, keyinroq qayta urinib ko'ring.",
  threadNotFoundMessage: 'Sizning chatingiz tugatilgan yoki topilmadi. Yangi chat boshlaymiz.',

  // Date formatting
  months: [
    'Yanvar',
    'Fevral',
    'Mart',
    'Aprel',
    'May',
    'Iyun',
    'Iyul',
    'Avgust',
    'Sentabr',
    'Oktabr',
    'Noyabr',
    'Dekabr',
  ],
};

<<<<<<< HEAD
=======
// Uzbek translations (Cyrillic script)
>>>>>>> 28ffe871
export const uz: Translations = {
  // Header
  chatbotTitle: 'AI суҳбат боти',
  chatbotSubtitle: 'Бизнинг AI-ботимиз сизга 24/7 ёрдам беришга тайёр',

  // Welcome message
  welcomeGreeting: 'Ассалому алайкум! 👋',
  welcomeMessage:
    'Мен Али, Euroasia Insurance\'дан сизнинг виртуал ёрдамчингизман. Суғурта оламида йўл кўрсатиш, керакли полисни танлаш ёки ҳар қандай саволларингизга жавоб беришга тайёрман. Бемалол мурожаат қилинг! Бугун сизга қандай ёрдам бера оламан?',
  phoneRequestMessage:
    'Бошлаш учун, илтимос, телефон рақамингизни киритинг — биз ундан алоқа ва мурожаат тарихини сақлаш учун фойдаланамиз.',

  // Input placeholders
  phoneInputPlaceholder: '+ 998 (__) ___ __ __',
  phoneInputLabel: 'Телефон рақамингизни киритинг',
  messageInputPlaceholder: 'Сизнинг сўровингиз',

  // Buttons
  sendButton: 'Юбориш',
  callbackRequestButton: 'Қайта қўнғироқ сўрови',

  // Quick replies
  extendPolicyQuestion: 'Полисни қандай узайтириш мумкин?',
  findContractNumberQuestion: 'Шартнома рақамини қаердан топиш мумкин?',
  submitClaimQuestion: 'Суғурта ҳодисаси бўйича аризани қандай топшириш керак?',

  // Callback modal
  callbackModalTitle: 'Қайта қўнғироқ буюртма қилинг',
  callbackModalSubtitle:
    'Телефон рақамингизни қолдиринг, ва бизнинг мутахассисимиз сиз билан яқин вақт ичида боғланади',
  callbackPhoneInputLabel: 'Телефон рақамини киритинг',
  dataPrivacyMessage: 'Биз сизнинг маълумотларингизни учинчи шахсларга бермайди',
  dataProcessingConsent: 'Шахсий маълумотларни қайта ишлашга розиман',
  backButton: 'Орқага',
  requestCallButton: 'Қўнғироқ буюртма қилиш',

  // Messages
  callbackConfirmation: 'Сўров учун раҳмат! Мутахассисимиз {phone} рақами орқали сиз билан яқин вақт ичида боғланади.',
  errorLoadingMessages: 'Хабарлар тарихини юклаб бўлмади. Илтимос, кейинроқ қайта уриниб кўринг.',
  errorCreatingChat: 'Чат яратишда хатолик юз берди. Илтимос, кейинроқ қайта уриниб кўринг.',
  errorSendingMessage: 'Кечирасиз, хабар юборишда хатолик юз берди. Илтимос, кейинроқ қайта уриниб кўринг.',
  threadNotFoundMessage: 'Сизнинг чатингиз тугатилган ёки топилмади. Янги чат бошлаймиз.',

  // Date formatting
  months: [
    'Январь',
    'Февраль',
    'Март',
    'Апрель',
    'Май',
    'Июнь',
    'Июль',
    'Август',
    'Сентябрь',
    'Октябрь',
    'Ноябрь',
    'Декабрь',
  ],
};

export const en: Translations = {
  // Header
  chatbotTitle: 'AI chat bot',
  chatbotSubtitle: 'Our AI bot is ready to help you 24/7',

  // Welcome message
  welcomeGreeting: 'Hi there! 👋',
  welcomeMessage: "I'm Ally, your virtual assistant from Euroasia Insurance. I'm ready to help you navigate the world of insurance, pick the right policy, or answer any questions you have. Feel free to ask! How can I help you today?",
  phoneRequestMessage:
    'To get started, please enter your phone number — we use it for communication and to save your request history.',

  // Input placeholders
  phoneInputPlaceholder: '+ 998 (__) ___ __ __',
  phoneInputLabel: 'Enter your phone number',
  messageInputPlaceholder: 'Your request',

  // Buttons
  sendButton: 'Send',
  callbackRequestButton: 'Request a callback',

  // Quick replies
  extendPolicyQuestion: 'How to extend my policy?',
  findContractNumberQuestion: 'Where to find my contract number?',
  submitClaimQuestion: 'How to submit an insurance claim?',

  // Callback modal
  callbackModalTitle: 'Request a callback',
  callbackModalSubtitle: 'Leave your phone number, and our specialist will contact you shortly',
  callbackPhoneInputLabel: 'Enter phone number',
  dataPrivacyMessage: "We don't share your data with third parties",
  dataProcessingConsent: 'I agree to the processing of personal data',
  backButton: 'Back',
  requestCallButton: 'Request call',

  // Messages
  callbackConfirmation: 'Thank you for your request! Our specialist will contact you at {phone} shortly.',
  errorLoadingMessages: 'Failed to load message history. Please try again later.',
  errorCreatingChat: 'An error occurred while creating the chat. Please try again later.',
  errorSendingMessage: 'Sorry, an error occurred while sending the message. Please try again later.',
  threadNotFoundMessage: 'Your chat has been ended or not found. Starting a new chat.',

  // Date formatting
  months: [
    'January',
    'February',
    'March',
    'April',
    'May',
    'June',
    'July',
    'August',
    'September',
    'October',
    'November',
    'December',
  ],
};

export const translations: Record<string, Translations> = {
  ru,
  oz,
  uz,
<<<<<<< HEAD
  oz,
=======
>>>>>>> 28ffe871
  en,
};

export function getTranslations(locale: string): Translations {
  return translations[locale] || en;
}<|MERGE_RESOLUTION|>--- conflicted
+++ resolved
@@ -100,10 +100,6 @@
   ],
 };
 
-<<<<<<< HEAD
-=======
-// Uzbek translations (Latin script)
->>>>>>> 28ffe871
 export const oz: Translations = {
   // Header
   chatbotTitle: 'AI suhbat boti',
@@ -165,10 +161,6 @@
   ],
 };
 
-<<<<<<< HEAD
-=======
-// Uzbek translations (Cyrillic script)
->>>>>>> 28ffe871
 export const uz: Translations = {
   // Header
   chatbotTitle: 'AI суҳбат боти',
@@ -291,10 +283,6 @@
   ru,
   oz,
   uz,
-<<<<<<< HEAD
-  oz,
-=======
->>>>>>> 28ffe871
   en,
 };
 
