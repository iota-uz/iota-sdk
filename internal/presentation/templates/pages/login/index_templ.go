// Code generated by templ - DO NOT EDIT.

// templ: version: v0.2.747
package login

//lint:file-ignore SA4006 This context is only used if a nested component is present.

import "github.com/a-h/templ"
import templruntime "github.com/a-h/templ/runtime"

import (
	"github.com/iota-agency/iota-erp/internal/presentation/templates/components/base/input"
	"github.com/iota-agency/iota-erp/internal/presentation/templates/layouts"
	"github.com/iota-agency/iota-erp/internal/presentation/types"

	"github.com/iota-agency/iota-erp/internal/presentation/templates/components/base/button"
	"github.com/nicksnyder/go-i18n/v2/i18n"
)

func Index(pageCtx *types.PageContext) templ.Component {
	return templruntime.GeneratedTemplate(func(templ_7745c5c3_Input templruntime.GeneratedComponentInput) (templ_7745c5c3_Err error) {
		templ_7745c5c3_W, ctx := templ_7745c5c3_Input.Writer, templ_7745c5c3_Input.Context
		templ_7745c5c3_Buffer, templ_7745c5c3_IsBuffer := templruntime.GetBuffer(templ_7745c5c3_W)
		if !templ_7745c5c3_IsBuffer {
			defer func() {
				templ_7745c5c3_BufErr := templruntime.ReleaseBuffer(templ_7745c5c3_Buffer)
				if templ_7745c5c3_Err == nil {
					templ_7745c5c3_Err = templ_7745c5c3_BufErr
				}
			}()
		}
		ctx = templ.InitializeContext(ctx)
		templ_7745c5c3_Var1 := templ.GetChildren(ctx)
		if templ_7745c5c3_Var1 == nil {
			templ_7745c5c3_Var1 = templ.NopComponent
		}
		ctx = templ.ClearChildren(ctx)
		templ_7745c5c3_Var2 := templruntime.GeneratedTemplate(func(templ_7745c5c3_Input templruntime.GeneratedComponentInput) (templ_7745c5c3_Err error) {
			templ_7745c5c3_W, ctx := templ_7745c5c3_Input.Writer, templ_7745c5c3_Input.Context
			templ_7745c5c3_Buffer, templ_7745c5c3_IsBuffer := templruntime.GetBuffer(templ_7745c5c3_W)
			if !templ_7745c5c3_IsBuffer {
				defer func() {
					templ_7745c5c3_BufErr := templruntime.ReleaseBuffer(templ_7745c5c3_Buffer)
					if templ_7745c5c3_Err == nil {
						templ_7745c5c3_Err = templ_7745c5c3_BufErr
					}
				}()
			}
			ctx = templ.InitializeContext(ctx)
<<<<<<< HEAD
			_, templ_7745c5c3_Err = templ_7745c5c3_Buffer.WriteString("<div class=\"grid grid-cols-2 h-screen\"><div class=\"flex flex-col gap-16 justify-center items-center text-left\"><h1 class=\"text-2xl text-gray-950\">Вход</h1><form class=\"flex flex-col gap-7 w-2/3\">")
=======
			templ_7745c5c3_Err = templ.WriteWatchModeString(templ_7745c5c3_Buffer, 1)
>>>>>>> fa6eb670
			if templ_7745c5c3_Err != nil {
				return templ_7745c5c3_Err
			}
			templ_7745c5c3_Err = input.Email(&input.Props{
				Label: pageCtx.Localizer.MustLocalize(&i18n.LocalizeConfig{MessageID: "Login.Email"}),
				Attrs: templ.Attributes{
					"name": "email",
				},
			}).Render(ctx, templ_7745c5c3_Buffer)
			if templ_7745c5c3_Err != nil {
				return templ_7745c5c3_Err
			}
			templ_7745c5c3_Err = input.Password(&input.Props{
				Label: pageCtx.Localizer.MustLocalize(&i18n.LocalizeConfig{MessageID: "Login.Password"}),
				Attrs: templ.Attributes{
					"name": "password",
				},
			}).Render(ctx, templ_7745c5c3_Buffer)
			if templ_7745c5c3_Err != nil {
				return templ_7745c5c3_Err
			}
<<<<<<< HEAD
=======
			templ_7745c5c3_Err = templ.WriteWatchModeString(templ_7745c5c3_Buffer, 2)
			if templ_7745c5c3_Err != nil {
				return templ_7745c5c3_Err
			}
			templ_7745c5c3_Err = base.BaseLabel(base.BaseLabelProps{
				Text: "Пароль",
			}).Render(ctx, templ_7745c5c3_Buffer)
			if templ_7745c5c3_Err != nil {
				return templ_7745c5c3_Err
			}
			templ_7745c5c3_Err = base.BaseInput(base.BaseInputProps{
				Type:        "password",
				Name:        "password",
				Placeholder: "",
			}).Render(ctx, templ_7745c5c3_Buffer)
			if templ_7745c5c3_Err != nil {
				return templ_7745c5c3_Err
			}
			templ_7745c5c3_Err = templ.WriteWatchModeString(templ_7745c5c3_Buffer, 3)
			if templ_7745c5c3_Err != nil {
				return templ_7745c5c3_Err
			}
>>>>>>> fa6eb670
			templ_7745c5c3_Var3 := templruntime.GeneratedTemplate(func(templ_7745c5c3_Input templruntime.GeneratedComponentInput) (templ_7745c5c3_Err error) {
				templ_7745c5c3_W, ctx := templ_7745c5c3_Input.Writer, templ_7745c5c3_Input.Context
				templ_7745c5c3_Buffer, templ_7745c5c3_IsBuffer := templruntime.GetBuffer(templ_7745c5c3_W)
				if !templ_7745c5c3_IsBuffer {
					defer func() {
						templ_7745c5c3_BufErr := templruntime.ReleaseBuffer(templ_7745c5c3_Buffer)
						if templ_7745c5c3_Err == nil {
							templ_7745c5c3_Err = templ_7745c5c3_BufErr
						}
					}()
				}
				ctx = templ.InitializeContext(ctx)
<<<<<<< HEAD
				var templ_7745c5c3_Var4 string
				templ_7745c5c3_Var4, templ_7745c5c3_Err = templ.JoinStringErrs(pageCtx.Localizer.MustLocalize(&i18n.LocalizeConfig{MessageID: "Login.Login"}))
				if templ_7745c5c3_Err != nil {
					return templ.Error{Err: templ_7745c5c3_Err, FileName: `internal/presentation/templates/pages/login/index.templ`, Line: 33, Col: 85}
				}
				_, templ_7745c5c3_Err = templ_7745c5c3_Buffer.WriteString(templ.EscapeString(templ_7745c5c3_Var4))
=======
				templ_7745c5c3_Err = templ.WriteWatchModeString(templ_7745c5c3_Buffer, 4)
>>>>>>> fa6eb670
				if templ_7745c5c3_Err != nil {
					return templ_7745c5c3_Err
				}
				return templ_7745c5c3_Err
			})
<<<<<<< HEAD
			templ_7745c5c3_Err = button.Primary(button.Props{Size: button.SizeMD, Class: "justify-center"}).Render(templ.WithChildren(ctx, templ_7745c5c3_Var3), templ_7745c5c3_Buffer)
=======
			templ_7745c5c3_Err = base.BaseButton(base.BaseButtonProps{
				Type: "submit",
			}).Render(templ.WithChildren(ctx, templ_7745c5c3_Var3), templ_7745c5c3_Buffer)
>>>>>>> fa6eb670
			if templ_7745c5c3_Err != nil {
				return templ_7745c5c3_Err
			}
			templ_7745c5c3_Err = templ.WriteWatchModeString(templ_7745c5c3_Buffer, 5)
			if templ_7745c5c3_Err != nil {
				return templ_7745c5c3_Err
			}
			return templ_7745c5c3_Err
		})
		templ_7745c5c3_Err = layouts.Base(pageCtx).Render(templ.WithChildren(ctx, templ_7745c5c3_Var2), templ_7745c5c3_Buffer)
		if templ_7745c5c3_Err != nil {
			return templ_7745c5c3_Err
		}
		return templ_7745c5c3_Err
	})
}<|MERGE_RESOLUTION|>--- conflicted
+++ resolved
@@ -47,11 +47,7 @@
 				}()
 			}
 			ctx = templ.InitializeContext(ctx)
-<<<<<<< HEAD
-			_, templ_7745c5c3_Err = templ_7745c5c3_Buffer.WriteString("<div class=\"grid grid-cols-2 h-screen\"><div class=\"flex flex-col gap-16 justify-center items-center text-left\"><h1 class=\"text-2xl text-gray-950\">Вход</h1><form class=\"flex flex-col gap-7 w-2/3\">")
-=======
-			templ_7745c5c3_Err = templ.WriteWatchModeString(templ_7745c5c3_Buffer, 1)
->>>>>>> fa6eb670
+			_, templ_7745c5c3_Err = templ_7745c5c3_Buffer.WriteString("<div class=\"grid grid-cols-2 h-screen\"><div class=\"flex flex-col gap-16 justify-center items-center text-left\"><h1 class=\"text-2xl text-gray-950\">Вход</h1><form class=\"flex flex-col gap-7 w-2/3\" action=\"/login\" method=\"post\">")
 			if templ_7745c5c3_Err != nil {
 				return templ_7745c5c3_Err
 			}
@@ -73,31 +69,6 @@
 			if templ_7745c5c3_Err != nil {
 				return templ_7745c5c3_Err
 			}
-<<<<<<< HEAD
-=======
-			templ_7745c5c3_Err = templ.WriteWatchModeString(templ_7745c5c3_Buffer, 2)
-			if templ_7745c5c3_Err != nil {
-				return templ_7745c5c3_Err
-			}
-			templ_7745c5c3_Err = base.BaseLabel(base.BaseLabelProps{
-				Text: "Пароль",
-			}).Render(ctx, templ_7745c5c3_Buffer)
-			if templ_7745c5c3_Err != nil {
-				return templ_7745c5c3_Err
-			}
-			templ_7745c5c3_Err = base.BaseInput(base.BaseInputProps{
-				Type:        "password",
-				Name:        "password",
-				Placeholder: "",
-			}).Render(ctx, templ_7745c5c3_Buffer)
-			if templ_7745c5c3_Err != nil {
-				return templ_7745c5c3_Err
-			}
-			templ_7745c5c3_Err = templ.WriteWatchModeString(templ_7745c5c3_Buffer, 3)
-			if templ_7745c5c3_Err != nil {
-				return templ_7745c5c3_Err
-			}
->>>>>>> fa6eb670
 			templ_7745c5c3_Var3 := templruntime.GeneratedTemplate(func(templ_7745c5c3_Input templruntime.GeneratedComponentInput) (templ_7745c5c3_Err error) {
 				templ_7745c5c3_W, ctx := templ_7745c5c3_Input.Writer, templ_7745c5c3_Input.Context
 				templ_7745c5c3_Buffer, templ_7745c5c3_IsBuffer := templruntime.GetBuffer(templ_7745c5c3_W)
@@ -110,32 +81,22 @@
 					}()
 				}
 				ctx = templ.InitializeContext(ctx)
-<<<<<<< HEAD
 				var templ_7745c5c3_Var4 string
 				templ_7745c5c3_Var4, templ_7745c5c3_Err = templ.JoinStringErrs(pageCtx.Localizer.MustLocalize(&i18n.LocalizeConfig{MessageID: "Login.Login"}))
 				if templ_7745c5c3_Err != nil {
 					return templ.Error{Err: templ_7745c5c3_Err, FileName: `internal/presentation/templates/pages/login/index.templ`, Line: 33, Col: 85}
 				}
 				_, templ_7745c5c3_Err = templ_7745c5c3_Buffer.WriteString(templ.EscapeString(templ_7745c5c3_Var4))
-=======
-				templ_7745c5c3_Err = templ.WriteWatchModeString(templ_7745c5c3_Buffer, 4)
->>>>>>> fa6eb670
 				if templ_7745c5c3_Err != nil {
 					return templ_7745c5c3_Err
 				}
 				return templ_7745c5c3_Err
 			})
-<<<<<<< HEAD
 			templ_7745c5c3_Err = button.Primary(button.Props{Size: button.SizeMD, Class: "justify-center"}).Render(templ.WithChildren(ctx, templ_7745c5c3_Var3), templ_7745c5c3_Buffer)
-=======
-			templ_7745c5c3_Err = base.BaseButton(base.BaseButtonProps{
-				Type: "submit",
-			}).Render(templ.WithChildren(ctx, templ_7745c5c3_Var3), templ_7745c5c3_Buffer)
->>>>>>> fa6eb670
 			if templ_7745c5c3_Err != nil {
 				return templ_7745c5c3_Err
 			}
-			templ_7745c5c3_Err = templ.WriteWatchModeString(templ_7745c5c3_Buffer, 5)
+			_, templ_7745c5c3_Err = templ_7745c5c3_Buffer.WriteString("</form></div><div class=\"bg-primary-700\"><img src=\"/static/img/login.png\" alt=\"login\" class=\"w-full h-full object-cover\"></div></div>")
 			if templ_7745c5c3_Err != nil {
 				return templ_7745c5c3_Err
 			}
